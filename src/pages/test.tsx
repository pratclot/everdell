import Head from "next/head";
import styles from "../styles/Home.module.css";
import Test from "../components/Test";
import Card from "../components/Card";
import { CardName } from "../model/types";

export default function TestPage() {
<<<<<<< HEAD
  var renderAllCards = true;
  var cardsToRender = [];

  if (renderAllCards == true) {
    var enums = Object.keys(CardName) as CardName[];
    console.log(enums);
    cardsToRender.push(...enums);
  } else {
    cardsToRender = [CardName.POSTAL_PIGEON];
  }
=======
  var name = CardName.POSTAL_PIGEON;
>>>>>>> b84b5463
  return (
    <div className={styles.container}>
      <Head>
        <title>Everdell Test Page</title>
      </Head>
<<<<<<< HEAD

      <div>
        {cardsToRender.map(function (cardsToRender, index) {
          return <Card key={index} name={cardsToRender} />;
        })}
      </div>
=======
      <Card name={name} />
>>>>>>> b84b5463
    </div>
  );
}<|MERGE_RESOLUTION|>--- conflicted
+++ resolved
@@ -5,35 +5,25 @@
 import { CardName } from "../model/types";
 
 export default function TestPage() {
-<<<<<<< HEAD
   var renderAllCards = true;
   var cardsToRender = [];
 
   if (renderAllCards == true) {
     var enums = Object.keys(CardName) as CardName[];
-    console.log(enums);
     cardsToRender.push(...enums);
   } else {
     cardsToRender = [CardName.POSTAL_PIGEON];
   }
-=======
-  var name = CardName.POSTAL_PIGEON;
->>>>>>> b84b5463
   return (
     <div className={styles.container}>
       <Head>
         <title>Everdell Test Page</title>
       </Head>
-<<<<<<< HEAD
-
       <div>
         {cardsToRender.map(function (cardsToRender, index) {
           return <Card key={index} name={cardsToRender} />;
         })}
       </div>
-=======
-      <Card name={name} />
->>>>>>> b84b5463
     </div>
   );
 }