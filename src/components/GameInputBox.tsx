import * as React from "react";
import { Form } from "formik";
import isEqual from "lodash/isEqual";
import omit from "lodash/omit";

import styles from "../styles/GameInputBox.module.css";
import { GameState } from "../model/gameState";
import { GameInputType, GameInput } from "../model/types";
import { GameStateJSON } from "../model/jsonTypes";
import { Player } from "../model/player";

import { GameBlock } from "./common";

import { GameInputBoxContainer, renderGameInputLabel } from "./gameInputCommon";
import GameInputDiscardCards from "./GameInputDiscardCards";
import GameInputSelectPlayer from "./GameInputSelectPlayer";
import GameInputSelectResources from "./GameInputSelectResources";
import GameInputSelectPlayedCards from "./GameInputSelectPlayedCards";
import GameInputSelectCards from "./GameInputSelectCards";
import GameInputPlaceWorkerSelector from "./GameInputPlaceWorkerSelector";
import GameInputClaimEventSelector from "./GameInputClaimEventSelector";
import GameInputSelectPaymentForCard from "./GameInputSelectPaymentForCard";
import GameInputSelectWorkerPlacement from "./GameInputSelectWorkerPlacement";
import GameInputVisitDestinationCard from "./GameInputVisitDestinationCard";
import GameInputSelectOptionGeneric from "./GameInputSelectOptionGeneric";
import GameInputPlayCard from "./GameInputPlayCard";

import { assertUnreachable } from "../utils";

const GameInputBoxText: React.FC<{
  title?: string;
  text: string;
}> = ({ title = "Game Input", text }) => {
  return (
    <GameBlock title={title}>
      <p id={"js-game-input-box-text"}>{text}</p>
    </GameBlock>
  );
};

const gameInputSortOrder: Partial<Record<GameInputType, number>> = {
  [GameInputType.CLAIM_EVENT]: 1,
  [GameInputType.PLAY_CARD]: 2,
  [GameInputType.PLACE_WORKER]: 3,
  [GameInputType.VISIT_DESTINATION_CARD]: 4,
  [GameInputType.PREPARE_FOR_SEASON]: 5,
  [GameInputType.GAME_END]: 6,
};

const GameInputBoxInner = ({
  gameInput,
  gameState,
  viewingPlayer,
}: {
  gameInput: GameInput;
  gameState: GameState;
  viewingPlayer: Player;
}) => {
  return (
    <div>
      {gameInput.inputType === GameInputType.PLACE_WORKER ? (
        <GameInputPlaceWorkerSelector
          name={"gameInput.clientOptions.location"}
          viewingPlayer={viewingPlayer}
          locations={gameState.getPlayableLocations()}
        />
      ) : gameInput.inputType === GameInputType.PLAY_CARD ? (
        <GameInputPlayCard
          viewingPlayer={viewingPlayer}
          options={gameState.getPlayableCards()}
        />
      ) : gameInput.inputType === GameInputType.CLAIM_EVENT ? (
        <GameInputClaimEventSelector
          name={"gameInput.clientOptions.event"}
          viewingPlayer={viewingPlayer}
          events={gameState.getClaimableEvents()}
        />
      ) : gameInput.inputType === GameInputType.PREPARE_FOR_SEASON ? (
        <></>
      ) : gameInput.inputType === GameInputType.GAME_END ? (
        <></>
      ) : gameInput.inputType === GameInputType.DISCARD_CARDS ? (
        <GameInputDiscardCards
          name={"gameInput.clientOptions.cardsToDiscard"}
          gameInput={gameInput}
          viewingPlayer={viewingPlayer}
        />
      ) : gameInput.inputType === GameInputType.SELECT_RESOURCES ? (
        <GameInputSelectResources
          name={"gameInput.clientOptions.resources"}
          gameInput={gameInput}
          viewingPlayer={viewingPlayer}
        />
      ) : gameInput.inputType === GameInputType.SELECT_PLAYER ? (
        <GameInputSelectPlayer
          name={"gameInput.clientOptions.selectedPlayer"}
          gameInput={gameInput}
          gameState={gameState}
          viewingPlayer={viewingPlayer}
        />
      ) : gameInput.inputType === GameInputType.SELECT_PLAYED_CARDS ? (
        <GameInputSelectPlayedCards
          name={"gameInput.clientOptions.selectedCards"}
          gameInput={gameInput}
          gameState={gameState}
          viewingPlayer={viewingPlayer}
        />
      ) : gameInput.inputType === GameInputType.SELECT_CARDS ? (
        <GameInputSelectCards
          name={"gameInput.clientOptions.selectedCards"}
          gameInput={gameInput}
          viewingPlayer={viewingPlayer}
        />
      ) : gameInput.inputType === GameInputType.SELECT_PAYMENT_FOR_CARD ? (
        <GameInputSelectPaymentForCard
          name={"gameInput.clientOptions.paymentOptions.resources"}
          gameInput={gameInput}
          viewingPlayer={viewingPlayer}
        />
      ) : gameInput.inputType === GameInputType.SELECT_WORKER_PLACEMENT ? (
        <GameInputSelectWorkerPlacement
          name={"gameInput.clientOptions.selectedOption"}
          gameInput={gameInput}
          gameState={gameState}
          viewingPlayer={viewingPlayer}
        />
      ) : gameInput.inputType === GameInputType.SELECT_OPTION_GENERIC ? (
        <GameInputSelectOptionGeneric
          name={"gameInput.clientOptions.selectedOption"}
          gameInput={gameInput}
          viewingPlayer={viewingPlayer}
        />
      ) : gameInput.inputType === GameInputType.VISIT_DESTINATION_CARD ? (
        <GameInputVisitDestinationCard
          name={"gameInput.clientOptions.playedCard"}
          gameState={gameState}
          destinations={gameState.getVisitableDestinationCards()}
          viewingPlayer={viewingPlayer}
        />
      ) : gameInput.inputType === GameInputType.SELECT_LOCATION ? (
        <GameInputPlaceWorkerSelector
          name={"gameInput.clientOptions.selectedLocation"}
          viewingPlayer={viewingPlayer}
          locations={gameInput.locationOptions}
        />
      ) : gameInput.inputType === GameInputType.VISIT_RIVER_DESTINATION ? (
        <>TODO</>
      ) : gameInput.inputType === GameInputType.PLAY_ADORNMENT ? (
<<<<<<< HEAD
        <>TODO</>
=======
        <></>
      ) : gameInput.inputType === GameInputType.CLAIM_WONDER ? (
        <></>
>>>>>>> 42fee4e5
      ) : (
        <>
          {assertUnreachable(
            gameInput,
            `Unexpected game input: ${JSON.stringify(gameInput, null, 2)}`
          )}
        </>
      )}
    </div>
  );
};

const getInitialSelectedGameInput = (
  gameInput: GameInput,
  gameState: GameState
): GameInput => {
  if (gameInput.inputType === GameInputType.CLAIM_EVENT) {
    const claimableEvents = gameState.getClaimableEvents();
    if (claimableEvents.length === 1) {
      return {
        ...gameInput,
        clientOptions: {
          event: claimableEvents[0],
        },
      };
    }
  }
  return gameInput;
};

const GameInputBox: React.FC<{
  gameId: string;
  title?: string;
  devDebug?: boolean;
  gameState: GameStateJSON;
  gameInputs: GameInput[];
  viewingPlayer: Player | null;
}> = ({
  title = "Game Input",
  devDebug = false,
  gameId,
  gameState,
  gameInputs,
  viewingPlayer,
}) => {
  const gameStateImpl = GameState.fromJSON(gameState);
  const activePlayerImpl = gameStateImpl.getActivePlayer();
  if (gameStateImpl.getRemainingPlayers().length === 0) {
    return <GameInputBoxText title={title} text={`Game Over!`} />;
  }
  if (!viewingPlayer) {
    return (
      <GameInputBoxText
        title={title}
        text={`${activePlayerImpl.name}'s turn`}
      />
    );
  }
  if (gameState.activePlayerId !== viewingPlayer.playerId) {
    return (
      <GameInputBoxText
        title={title}
        text={`Waiting for ${activePlayerImpl.name}`}
      />
    );
  }

  gameInputs.sort((a, b) =>
    (gameInputSortOrder[a.inputType] || 10) <
    (gameInputSortOrder[b.inputType] || 10)
      ? -1
      : 1
  );

  return (
    <GameInputBoxContainer
      title={title}
      gameId={gameId}
      devDebug={devDebug}
      viewingPlayer={viewingPlayer}
      initialValues={{
        gameInput: getInitialSelectedGameInput(gameInputs[0], gameStateImpl),
      }}
    >
      {({ values, setFieldValue, isSubmitting }) => {
        const selectedGameInput = values.gameInput;

        // For inputs that require selecting multiple things, update the button
        // text to say how many have been selected.
        let submitLabel = "Submit";
        if (selectedGameInput) {
          if (
            selectedGameInput.inputType === GameInputType.SELECT_CARDS ||
            selectedGameInput.inputType === GameInputType.SELECT_PLAYED_CARDS
          ) {
            const numSelected =
              selectedGameInput.clientOptions.selectedCards.length;
            submitLabel = `${numSelected} Selected`;
          } else if (
            selectedGameInput.inputType === GameInputType.DISCARD_CARDS
          ) {
            const numSelected =
              selectedGameInput.clientOptions.cardsToDiscard.length;
            submitLabel = `${numSelected} Selected`;
          }
        }

        return (
          <Form>
            {false && <pre>{JSON.stringify(values, null, 2)}</pre>}
            <div role="group">
              {gameInputs.map((gameInput, idx) => {
                const isSelected = isEqual(
                  omit(values.gameInput, ["clientOptions"]),
                  omit(gameInput, ["clientOptions"])
                );
                return (
                  <div key={idx} className={styles.input_type_radio}>
                    <label>
                      <input
                        type="radio"
                        name="selectedInputType"
                        value={idx}
                        checked={isSelected}
                        onChange={() => {
                          setFieldValue(
                            "gameInput",
                            getInitialSelectedGameInput(
                              gameInput,
                              gameStateImpl
                            )
                          );
                        }}
                      />
                      <span className={styles.input_type_radio_span}>
                        {renderGameInputLabel(gameInput)}
                      </span>
                    </label>
                    {isSelected && (
                      <div className={styles.input_type_form_nested}>
                        <GameInputBoxInner
                          gameInput={gameInput}
                          gameState={gameStateImpl}
                          viewingPlayer={viewingPlayer}
                        />
                      </div>
                    )}
                  </div>
                );
              })}
            </div>
            <button
              className={styles.button}
              disabled={isSubmitting}
              type="submit"
            >
              {submitLabel}
            </button>
          </Form>
        );
      }}
    </GameInputBoxContainer>
  );
};

export default GameInputBox;<|MERGE_RESOLUTION|>--- conflicted
+++ resolved
@@ -146,13 +146,9 @@
       ) : gameInput.inputType === GameInputType.VISIT_RIVER_DESTINATION ? (
         <>TODO</>
       ) : gameInput.inputType === GameInputType.PLAY_ADORNMENT ? (
-<<<<<<< HEAD
         <>TODO</>
-=======
-        <></>
       ) : gameInput.inputType === GameInputType.CLAIM_WONDER ? (
-        <></>
->>>>>>> 42fee4e5
+        <>TODO</>
       ) : (
         <>
           {assertUnreachable(
