--- conflicted
+++ resolved
@@ -36,246 +36,6 @@
     });
   });
 
-  describe(CardName.FARM, () => {
-    it("should have card to play it", () => {
-      const card = Card.fromName(CardName.FARM);
-      const gameInput = playCardInput(card.name);
-      const player = gameState.getActivePlayer();
-      player.gainResources(card.baseCost);
-
-      player.cardsInHand = [];
-      expect(card.canPlay(gameState, gameInput)).to.be(false);
-      player.cardsInHand = [card.name];
-      expect(card.canPlay(gameState, gameInput)).to.be(true);
-    });
-
-    it("should remove card from hand after playing it", () => {
-      const card = Card.fromName(CardName.FARM);
-      const gameInput = playCardInput(card.name);
-      const player = gameState.getActivePlayer();
-      player.gainResources(card.baseCost);
-
-      player.cardsInHand = [];
-      expect(card.canPlay(gameState, gameInput)).to.be(false);
-      player.cardsInHand = [card.name];
-      expect(card.canPlay(gameState, gameInput)).to.be(true);
-
-      expect(player.cardsInHand).to.not.eql([]);
-      const nextGameState = gameState.next(gameInput);
-      expect(nextGameState.getPlayer(player.playerId).cardsInHand).to.eql([]);
-    });
-
-    it("should be able to pay for the card to play it", () => {
-      const card = Card.fromName(CardName.FARM);
-      const gameInput = playCardInput(card.name);
-      const player = gameState.getActivePlayer();
-
-      player.cardsInHand.push(card.name);
-
-      expect(player.getNumResource(ResourceType.TWIG)).to.be(0);
-      expect(player.getNumResource(ResourceType.RESIN)).to.be(0);
-      expect(card.canPlay(gameState, gameInput)).to.be(false);
-
-      player.gainResources(card.baseCost);
-      expect(card.canPlay(gameState, gameInput)).to.be(true);
-    });
-
-    it("should gain 1 berry when played", () => {
-      const card = Card.fromName(CardName.FARM);
-      const gameInput = playCardInput(card.name);
-      const player = gameState.getActivePlayer();
-
-      player.cardsInHand.push(card.name);
-      player.gainResources(card.baseCost);
-      expect(player.getNumResource(ResourceType.BERRY)).to.be(0);
-      const nextGameState = gameState.next(gameInput);
-      expect(
-        nextGameState
-          .getPlayer(player.playerId)
-          .getNumResource(ResourceType.BERRY)
-      ).to.be(1);
-    });
-  });
-
-  describe(CardName.GENERAL_STORE, () => {
-    it("should gain 1 berry when played (w/o farm)", () => {
-      const card = Card.fromName(CardName.GENERAL_STORE);
-      const gameInput = playCardInput(card.name);
-      const player = gameState.getActivePlayer();
-
-      player.playedCards = {};
-      player.cardsInHand.push(card.name);
-      player.gainResources(card.baseCost);
-      expect(player.getNumResource(ResourceType.BERRY)).to.be(0);
-      const nextGameState = gameState.next(gameInput);
-      expect(
-        nextGameState
-          .getPlayer(player.playerId)
-          .getNumResource(ResourceType.BERRY)
-      ).to.be(1);
-    });
-
-    it("should gain 2 berries when played (w farm)", () => {
-      const card = Card.fromName(CardName.GENERAL_STORE);
-      const gameInput = playCardInput(card.name);
-      const player = gameState.getActivePlayer();
-
-      player.playedCards[CardName.FARM] = [{}];
-      player.cardsInHand.push(card.name);
-      player.gainResources(card.baseCost);
-      expect(player.getNumResource(ResourceType.BERRY)).to.be(0);
-      const nextGameState = gameState.next(gameInput);
-      expect(
-        nextGameState
-          .getPlayer(player.playerId)
-          .getNumResource(ResourceType.BERRY)
-      ).to.be(2);
-    });
-  });
-
-  describe(CardName.BARD, () => {
-    it("should gain vp corresponding to no. of discarded cards", () => {
-      const card = Card.fromName(CardName.BARD);
-      const gameInput = playCardInput(card.name, {
-        clientOptions: {
-          cardsToDiscard: [CardName.FARM, CardName.RUINS],
-        },
-      });
-      const player = gameState.getActivePlayer();
-      player.cardsInHand = [CardName.BARD, CardName.FARM, CardName.RUINS];
-      player.gainResources(card.baseCost);
-      expect(player.getNumResource(ResourceType.VP)).to.be(0);
-
-      const nextGameState = gameState.next(gameInput);
-      expect(
-        nextGameState.getPlayer(player.playerId).getNumResource(ResourceType.VP)
-      ).to.be(2);
-      expect(nextGameState.getPlayer(player.playerId).cardsInHand).to.eql([]);
-    });
-
-    it("should not allow more than 5 discarded cards", () => {
-      const card = Card.fromName(CardName.BARD);
-      const gameInput = playCardInput(card.name, {
-        clientOptions: {
-          cardsToDiscard: [
-            CardName.FARM,
-            CardName.RUINS,
-            CardName.FARM,
-            CardName.RUINS,
-            CardName.FARM,
-            CardName.RUINS,
-          ],
-        },
-      });
-      const player = gameState.getActivePlayer();
-      player.cardsInHand = [
-        CardName.BARD,
-        CardName.FARM,
-        CardName.RUINS,
-        CardName.FARM,
-        CardName.RUINS,
-        CardName.FARM,
-        CardName.RUINS,
-      ];
-      player.gainResources(card.baseCost);
-      expect(player.getNumResource(ResourceType.VP)).to.be(0);
-      try {
-        const nextGameState = gameState.next(gameInput);
-        expect("Execption to be raised").to.be(null);
-      } catch (e) {
-        // ignore
-      }
-      expect(player.getNumResource(ResourceType.VP)).to.be(0);
-    });
-  });
-
-<<<<<<< HEAD
-  describe(CardName.POSTAL_PIGEON, () => {
-    it("should allow the player to select a card to play", () => {
-      const card = Card.fromName(CardName.POSTAL_PIGEON);
-      const gameInput = playCardInput(card.name);
-      let player = gameState.getActivePlayer();
-      player.gainResources(card.baseCost);
-      player.cardsInHand.push(card.name);
-
-      gameState.deck.addToStack(CardName.FARM);
-      gameState.deck.addToStack(CardName.MINE);
-
-      expect(gameState.discardPile.length).to.eql(0);
-      expect(gameState.pendingGameInputs).to.eql([]);
-      expect(player.hasPlayedCard(card.name)).to.be(false);
-      expect(player.hasPlayedCard(CardName.MINE)).to.be(false);
-
-      const gameState2 = gameState.next(gameInput);
-      // Active player remains the same
-      expect(player.playerId).to.be(gameState2.getActivePlayer().playerId);
-      expect(gameState2.pendingGameInputs).to.eql([
-        {
-          card: "POSTAL_PIGEON",
-          inputType: "MULTI_STEP",
-          pickedCard: "MINE",
-          prevInputType: "PLAY_CARD",
-          revealedCards: ["MINE", "FARM"],
-        },
-        {
-          card: "POSTAL_PIGEON",
-          inputType: "MULTI_STEP",
-          pickedCard: "FARM",
-          prevInputType: "PLAY_CARD",
-          revealedCards: ["MINE", "FARM"],
-        },
-        {
-          card: "POSTAL_PIGEON",
-          inputType: "MULTI_STEP",
-          pickedCard: null,
-          prevInputType: "PLAY_CARD",
-          revealedCards: ["MINE", "FARM"],
-        },
-      ]);
-
-      player = gameState2.getActivePlayer();
-      expect(player.hasPlayedCard(card.name)).to.be(true);
-
-      const gameState3 = gameState2.next(gameState2.pendingGameInputs[0]);
-
-      // Active player changes
-      expect(player.playerId).to.not.be(gameState3.getActivePlayer().playerId);
-
-      player = gameState3.getPlayer(player.playerId);
-      expect(player.hasPlayedCard(card.name)).to.be(true);
-      expect(player.hasPlayedCard(CardName.MINE)).to.be(true);
-      expect(gameState3.discardPile.length).to.eql(1);
-      expect(gameState3.pendingGameInputs).to.eql([]);
-    });
-
-    it("should only allow the player to select eligible cards", () => {
-      const card = Card.fromName(CardName.POSTAL_PIGEON);
-      const gameInput = playCardInput(card.name);
-      let player = gameState.getActivePlayer();
-      player.gainResources(card.baseCost);
-      player.cardsInHand.push(card.name);
-
-      // Add cards that have too high vp
-      gameState.deck.addToStack(CardName.QUEEN);
-      gameState.deck.addToStack(CardName.KING);
-
-      expect(gameState.discardPile.length).to.eql(0);
-      expect(gameState.pendingGameInputs).to.eql([]);
-      expect(player.hasPlayedCard(card.name)).to.be(false);
-
-      const gameState2 = gameState.next(gameInput);
-      // Active player remains the same
-      expect(player.playerId).to.be(gameState2.getActivePlayer().playerId);
-      expect(gameState2.pendingGameInputs).to.eql([
-        {
-          card: "POSTAL_PIGEON",
-          inputType: "MULTI_STEP",
-          pickedCard: null,
-          prevInputType: "PLAY_CARD",
-          revealedCards: ["KING", "QUEEN"],
-        },
-      ]);
-=======
   describe("Open / closed destinations", () => {
     it("Inn should be marked as an open destination", () => {
       const card = Card.fromName(CardName.INN);
@@ -289,7 +49,253 @@
       const cardInfo = card.getPlayedCardInfo();
       expect(card.cardType == CardType.DESTINATION);
       expect(!cardInfo.isOpen);
->>>>>>> 34d5a7c6
+    });
+  });
+
+  describe("Card Specific", () => {
+    describe(CardName.FARM, () => {
+      it("should have card to play it", () => {
+        const card = Card.fromName(CardName.FARM);
+        const gameInput = playCardInput(card.name);
+        const player = gameState.getActivePlayer();
+        player.gainResources(card.baseCost);
+
+        player.cardsInHand = [];
+        expect(card.canPlay(gameState, gameInput)).to.be(false);
+        player.cardsInHand = [card.name];
+        expect(card.canPlay(gameState, gameInput)).to.be(true);
+      });
+
+      it("should remove card from hand after playing it", () => {
+        const card = Card.fromName(CardName.FARM);
+        const gameInput = playCardInput(card.name);
+        const player = gameState.getActivePlayer();
+        player.gainResources(card.baseCost);
+
+        player.cardsInHand = [];
+        expect(card.canPlay(gameState, gameInput)).to.be(false);
+        player.cardsInHand = [card.name];
+        expect(card.canPlay(gameState, gameInput)).to.be(true);
+
+        expect(player.cardsInHand).to.not.eql([]);
+        const nextGameState = gameState.next(gameInput);
+        expect(nextGameState.getPlayer(player.playerId).cardsInHand).to.eql([]);
+      });
+
+      it("should be able to pay for the card to play it", () => {
+        const card = Card.fromName(CardName.FARM);
+        const gameInput = playCardInput(card.name);
+        const player = gameState.getActivePlayer();
+
+        player.cardsInHand.push(card.name);
+
+        expect(player.getNumResource(ResourceType.TWIG)).to.be(0);
+        expect(player.getNumResource(ResourceType.RESIN)).to.be(0);
+        expect(card.canPlay(gameState, gameInput)).to.be(false);
+
+        player.gainResources(card.baseCost);
+        expect(card.canPlay(gameState, gameInput)).to.be(true);
+      });
+
+      it("should gain 1 berry when played", () => {
+        const card = Card.fromName(CardName.FARM);
+        const gameInput = playCardInput(card.name);
+        const player = gameState.getActivePlayer();
+
+        player.cardsInHand.push(card.name);
+        player.gainResources(card.baseCost);
+        expect(player.getNumResource(ResourceType.BERRY)).to.be(0);
+        const nextGameState = gameState.next(gameInput);
+        expect(
+          nextGameState
+            .getPlayer(player.playerId)
+            .getNumResource(ResourceType.BERRY)
+        ).to.be(1);
+      });
+    });
+
+    describe(CardName.GENERAL_STORE, () => {
+      it("should gain 1 berry when played (w/o farm)", () => {
+        const card = Card.fromName(CardName.GENERAL_STORE);
+        const gameInput = playCardInput(card.name);
+        const player = gameState.getActivePlayer();
+
+        player.playedCards = {};
+        player.cardsInHand.push(card.name);
+        player.gainResources(card.baseCost);
+        expect(player.getNumResource(ResourceType.BERRY)).to.be(0);
+        const nextGameState = gameState.next(gameInput);
+        expect(
+          nextGameState
+            .getPlayer(player.playerId)
+            .getNumResource(ResourceType.BERRY)
+        ).to.be(1);
+      });
+
+      it("should gain 2 berries when played (w farm)", () => {
+        const card = Card.fromName(CardName.GENERAL_STORE);
+        const gameInput = playCardInput(card.name);
+        const player = gameState.getActivePlayer();
+
+        player.playedCards[CardName.FARM] = [{}];
+        player.cardsInHand.push(card.name);
+        player.gainResources(card.baseCost);
+        expect(player.getNumResource(ResourceType.BERRY)).to.be(0);
+        const nextGameState = gameState.next(gameInput);
+        expect(
+          nextGameState
+            .getPlayer(player.playerId)
+            .getNumResource(ResourceType.BERRY)
+        ).to.be(2);
+      });
+    });
+
+    describe(CardName.BARD, () => {
+      it("should gain vp corresponding to no. of discarded cards", () => {
+        const card = Card.fromName(CardName.BARD);
+        const gameInput = playCardInput(card.name, {
+          clientOptions: {
+            cardsToDiscard: [CardName.FARM, CardName.RUINS],
+          },
+        });
+        const player = gameState.getActivePlayer();
+        player.cardsInHand = [CardName.BARD, CardName.FARM, CardName.RUINS];
+        player.gainResources(card.baseCost);
+        expect(player.getNumResource(ResourceType.VP)).to.be(0);
+
+        const nextGameState = gameState.next(gameInput);
+        expect(
+          nextGameState
+            .getPlayer(player.playerId)
+            .getNumResource(ResourceType.VP)
+        ).to.be(2);
+        expect(nextGameState.getPlayer(player.playerId).cardsInHand).to.eql([]);
+      });
+
+      it("should not allow more than 5 discarded cards", () => {
+        const card = Card.fromName(CardName.BARD);
+        const gameInput = playCardInput(card.name, {
+          clientOptions: {
+            cardsToDiscard: [
+              CardName.FARM,
+              CardName.RUINS,
+              CardName.FARM,
+              CardName.RUINS,
+              CardName.FARM,
+              CardName.RUINS,
+            ],
+          },
+        });
+        const player = gameState.getActivePlayer();
+        player.cardsInHand = [
+          CardName.BARD,
+          CardName.FARM,
+          CardName.RUINS,
+          CardName.FARM,
+          CardName.RUINS,
+          CardName.FARM,
+          CardName.RUINS,
+        ];
+        player.gainResources(card.baseCost);
+        expect(player.getNumResource(ResourceType.VP)).to.be(0);
+        try {
+          const nextGameState = gameState.next(gameInput);
+          expect("Execption to be raised").to.be(null);
+        } catch (e) {
+          // ignore
+        }
+        expect(player.getNumResource(ResourceType.VP)).to.be(0);
+      });
+    });
+
+    describe(CardName.POSTAL_PIGEON, () => {
+      it("should allow the player to select a card to play", () => {
+        const card = Card.fromName(CardName.POSTAL_PIGEON);
+        const gameInput = playCardInput(card.name);
+        let player = gameState.getActivePlayer();
+        player.gainResources(card.baseCost);
+        player.cardsInHand.push(card.name);
+
+        gameState.deck.addToStack(CardName.FARM);
+        gameState.deck.addToStack(CardName.MINE);
+
+        expect(gameState.discardPile.length).to.eql(0);
+        expect(gameState.pendingGameInputs).to.eql([]);
+        expect(player.hasPlayedCard(card.name)).to.be(false);
+        expect(player.hasPlayedCard(CardName.MINE)).to.be(false);
+
+        const gameState2 = gameState.next(gameInput);
+        // Active player remains the same
+        expect(player.playerId).to.be(gameState2.getActivePlayer().playerId);
+        expect(gameState2.pendingGameInputs).to.eql([
+          {
+            card: "POSTAL_PIGEON",
+            inputType: "MULTI_STEP",
+            pickedCard: "MINE",
+            prevInputType: "PLAY_CARD",
+            revealedCards: ["MINE", "FARM"],
+          },
+          {
+            card: "POSTAL_PIGEON",
+            inputType: "MULTI_STEP",
+            pickedCard: "FARM",
+            prevInputType: "PLAY_CARD",
+            revealedCards: ["MINE", "FARM"],
+          },
+          {
+            card: "POSTAL_PIGEON",
+            inputType: "MULTI_STEP",
+            pickedCard: null,
+            prevInputType: "PLAY_CARD",
+            revealedCards: ["MINE", "FARM"],
+          },
+        ]);
+
+        player = gameState2.getActivePlayer();
+        expect(player.hasPlayedCard(card.name)).to.be(true);
+
+        const gameState3 = gameState2.next(gameState2.pendingGameInputs[0]);
+
+        // Active player changes
+        expect(player.playerId).to.not.be(
+          gameState3.getActivePlayer().playerId
+        );
+
+        player = gameState3.getPlayer(player.playerId);
+        expect(player.hasPlayedCard(card.name)).to.be(true);
+        expect(player.hasPlayedCard(CardName.MINE)).to.be(true);
+        expect(gameState3.discardPile.length).to.eql(1);
+        expect(gameState3.pendingGameInputs).to.eql([]);
+      });
+
+      it("should only allow the player to select eligible cards", () => {
+        const card = Card.fromName(CardName.POSTAL_PIGEON);
+        const gameInput = playCardInput(card.name);
+        let player = gameState.getActivePlayer();
+        player.gainResources(card.baseCost);
+        player.cardsInHand.push(card.name);
+
+        // Add cards that have too high vp
+        gameState.deck.addToStack(CardName.QUEEN);
+        gameState.deck.addToStack(CardName.KING);
+
+        expect(gameState.discardPile.length).to.eql(0);
+        expect(gameState.pendingGameInputs).to.eql([]);
+        expect(player.hasPlayedCard(card.name)).to.be(false);
+
+        const gameState2 = gameState.next(gameInput);
+        // Active player remains the same
+        expect(player.playerId).to.be(gameState2.getActivePlayer().playerId);
+        expect(gameState2.pendingGameInputs).to.eql([
+          {
+            card: "POSTAL_PIGEON",
+            inputType: "MULTI_STEP",
+            pickedCard: null,
+            prevInputType: "PLAY_CARD",
+            revealedCards: ["KING", "QUEEN"],
+          },
+        ]);
+      });
     });
   });
 });