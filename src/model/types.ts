--- conflicted
+++ resolved
@@ -154,7 +154,6 @@
   };
 };
 
-<<<<<<< HEAD
 export type GameInputSelectMultipleCards = {
   inputType: GameInputType.SELECT_MULTIPLE_CARDS;
   prevInputType: GameInputType;
@@ -164,7 +163,8 @@
   minToSelect: number;
   clientOptions: {
     selectedCards: CardName[] | null;
-=======
+  };
+};
 export type GameInputSelectResources = {
   inputType: GameInputType.SELECT_RESOURCES;
   prevInputType: GameInputType;
@@ -172,7 +172,6 @@
   numResources: number;
   clientOptions: {
     resources: CardCost;
->>>>>>> 33b466de
   };
 };
 
