--- conflicted
+++ resolved
@@ -183,7 +183,6 @@
   };
 };
 
-<<<<<<< HEAD
 export type GameInputSelectPaymentForCard = {
   inputType: GameInputType.SELECT_PAYMENT_FOR_CARD;
   prevInputType: GameInputType;
@@ -225,27 +224,14 @@
   };
 };
 
-export type GameInputMultiStep = {
-  eventContext?: EventName;
-  cardContext?: CardName;
-  locationContext?: LocationName;
-  prevInput?: GameInput;
-} & (
-  | GameInputSelectCard
-  | GameInputSelectMultipleCards
-=======
 export type GameInputMultiStep = (
   | GameInputSelectCards
   | GameInputSelectPlayedCards
->>>>>>> ca7a4b7c
   | GameInputDiscardCards
   | GameInputSelectResources
   | GameInputSelectPlayer
   | GameInputSelectLocation
-<<<<<<< HEAD
   | GameInputSelectPaymentForCard
-);
-=======
   | GameInputSelectWorkerPlacement
 ) & {
   eventContext?: EventName;
@@ -253,7 +239,6 @@
   locationContext?: LocationName;
   prevInput?: GameInput;
 };
->>>>>>> ca7a4b7c
 
 export type GameInput = GameInputSimple | GameInputMultiStep;
 
