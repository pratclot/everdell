import {
  CardCost,
  CardName,
  CardType,
  EventName,
  Season,
  ResourceType,
  GameInput,
  GameInputType,
  PlayedCardInfo,
  PlayedEventInfo,
  LocationName,
} from "./types";
import { PlayerJSON } from "./jsonTypes";
import cloneDeep from "lodash/cloneDeep";
import { GameState } from "./gameState";
import { Card } from "./card";
import { Event } from "./event";
import { generate as uuid } from "short-uuid";
import { sumResources } from "./gameStatePlayHelpers";
import pull from "lodash/pull";

const MAX_HAND_SIZE = 8;
const MAX_CITY_SIZE = 15;

export class Player {
  private playerSecret: string;

  public name: string;
  public playerId: string;
  public playedCards: Partial<Record<CardName, PlayedCardInfo[]>>;
  public cardsInHand: CardName[];
  readonly resources: Record<ResourceType, number>;
  public currentSeason: Season;
  public numWorkers: number;
  public numAvailableWorkers: number;
  public claimedEvents: Partial<Record<EventName, PlayedEventInfo>>;

  constructor({
    name,
    playerSecret = uuid(),
    playerId = uuid(),
    playedCards = {},
    cardsInHand = [],
    resources = {
      [ResourceType.VP]: 0,
      [ResourceType.TWIG]: 0,
      [ResourceType.BERRY]: 0,
      [ResourceType.PEBBLE]: 0,
      [ResourceType.RESIN]: 0,
    },
    currentSeason = Season.WINTER,
    numWorkers = 2,
    numAvailableWorkers = 2,
    claimedEvents = {},
  }: {
    name: string;
    playerSecret?: string;
    playerId?: string;
    playedCards?: Partial<Record<CardName, PlayedCardInfo[]>>;
    cardsInHand?: CardName[];
    resources?: {
      [ResourceType.VP]: number;
      [ResourceType.TWIG]: number;
      [ResourceType.BERRY]: number;
      [ResourceType.PEBBLE]: number;
      [ResourceType.RESIN]: number;
    };
    currentSeason?: Season;
    numWorkers?: number;
    numAvailableWorkers?: number;
    claimedEvents?: Partial<Record<EventName, PlayedEventInfo>>;
  }) {
    this.playerId = playerId;
    this.playerSecret = playerSecret;
    this.name = name;
    this.playedCards = playedCards;
    this.cardsInHand = cardsInHand;
    this.resources = resources;
    this.currentSeason = currentSeason;
    this.numWorkers = numWorkers;
    this.numAvailableWorkers = numAvailableWorkers;
    this.claimedEvents = claimedEvents;
  }

  get playerSecretUNSAFE(): string {
    return this.playerSecret;
  }

  removeCardFromHand(cardName: CardName): void {
    const idx = this.cardsInHand.indexOf(cardName);
    if (idx === -1) {
      throw new Error(`Unable to discard ${cardName}`);
    } else {
      this.cardsInHand.splice(idx, 1);
    }
  }

  addToCity(cardName: CardName): void {
    if (!this.canAddToCity(cardName)) {
      throw new Error(`Unable to add ${cardName} to city`);
    }
    const card = Card.fromName(cardName);
    this.playedCards[cardName] = this.playedCards[cardName] || [];
    this.playedCards[cardName]!.push(card.getPlayedCardInfo());
  }

  occupyConstruction(cardName: CardName): void {
    const card = Card.fromName(cardName);
    if (!card.isConstruction) {
      throw new Error("Can only occupy construction");
    }
    let didOccupy = false;
    (this.playedCards[card.name] || []).forEach((playedCardInfo) => {
      if (!didOccupy && !playedCardInfo.usedForCritter) {
        playedCardInfo.usedForCritter = true;
        didOccupy = true;
      }
    });
    if (!didOccupy) {
      throw new Error("No unoccupied construction found");
    }
  }

  canAddToCity(cardName: CardName): boolean {
    const card = Card.fromName(cardName);
    if (card.isUnique && this.hasPlayedCard(card.name)) {
      return false;
    }

    // Can always play wanderer
    if (cardName === CardName.WANDERER) {
      return true;
    }

    // TODO: Innkeeper, husband/wife, ruins, dungeoning

    let numOccupiedSpacesInCity = 0;
    this.forEachPlayedCard(({ cardName }) => {
      if (cardName === CardName.WANDERER) {
        return;
      }
      numOccupiedSpacesInCity += 1;
    });

    // Only count each husband/wife pair once
    numOccupiedSpacesInCity -= this.numHusbandWifePairs();
    return numOccupiedSpacesInCity <= MAX_CITY_SIZE;
  }

  numHusbandWifePairs(): number {
    const numHusbands = (this.playedCards[CardName.HUSBAND] || []).length;
    const numWifes = (this.playedCards[CardName.WIFE] || []).length;
    return Math.min(numHusbands, numWifes);
  }

  removeCardFromCity(
    gameState: GameState,
    cardName: CardName,
    addToDiscardPile = true
  ): CardName[] {
    if (this.playedCards[cardName]) {
      this.playedCards[cardName]!.pop();
    } else {
      throw new Error(`Unable to remove ${cardName}`);
    }
    // TODO: handle cards that contain other cards (eg. dungeon)
    const removedCards = [cardName];
    if (addToDiscardPile) {
      removedCards.forEach((card) => {
        gameState.discardPile.addToStack(card);
      });
    }
    return removedCards;
  }

  claimEvent(eventName: EventName): void {
    const event = Event.fromName(eventName);
    this.claimedEvents[eventName] = event.getPlayedEventInfo();
  }

  getNumResource(resourceType: ResourceType): number {
    return this.resources[resourceType];
  }

  forEachPlayedCard(
    cb: (x: { cardName: CardName; playedCardInfo: PlayedCardInfo }) => void
  ): void {
    (Object.entries(this.playedCards) as [
      CardName,
      PlayedCardInfo[]
    ][]).forEach(([cardName, playedCards]) => {
      playedCards.forEach((playedCardInfo) => {
        cb({ cardName, playedCardInfo });
      });
    });
  }

  getNumCardType(cardType: CardType): number {
    let numCards = 0;
    this.forEachPlayedCard(({ cardName }) => {
      const card = Card.fromName(cardName as CardName);
      if (card.cardType === cardType) {
        numCards += 1;
      }
    });
    return numCards;
  }

  getPlayedCardType(cardType: CardType): CardName[] {
    const playedCardsOfType: CardName[] = [];
    this.forEachPlayedCard(({ cardName }) => {
      const card = Card.fromName(cardName as CardName);
      if (card.cardType === cardType) {
        playedCardsOfType.push(cardName);
      }
    });
    return playedCardsOfType;
  }

  // returns all destination cards that a player has played that have
  // room for another worker
  getAllAvailableDestinationCards(): CardName[] {
    const allAvailableDestinationCards: CardName[] = [];

    this.forEachPlayedCard(({ cardName }) => {
      const card = Card.fromName(cardName as CardName);
      if (card.cardType === CardType.DESTINATION) {
        if (this.hasSpaceOnDestinationCard(cardName)) {
          allAvailableDestinationCards.push(cardName);
        }
      }
    });

    return allAvailableDestinationCards;
  }

  // returns all destination cards that have a worker on them
  getDestinationCardsWithWorkers(): CardName[] {
    let destinationCardsWithWorkers: CardName[] = [];

    this.forEachPlayedCard(({ cardName }) => {
      let card = Card.fromName(cardName as CardName);
      if (card.cardType === CardType.DESTINATION) {
        const cardInfos = this.playedCards[cardName];
        if (!cardInfos) {
          throw new Error("invalid card infos");
        }
        cardInfos.forEach((playedCard) => {
          const workers = playedCard.workers || [];
          const maxWorkers = playedCard.maxWorkers || 1;
          if (workers.length > 0) {
            destinationCardsWithWorkers.push(cardName);
          }
        });
      }
    });

    return destinationCardsWithWorkers;
  }

  // returns all non-Open destination cards that were played by player and
  // are available for them to put a worker on
  getAvailableClosedDestinationCards(): CardName[] {
    const availableDestinationCards: CardName[] = [];

    this.forEachPlayedCard(({ cardName }) => {
      const card = Card.fromName(cardName as CardName);
      if (card.cardType === CardType.DESTINATION && !card.isOpenDestination) {
        if (this.hasSpaceOnDestinationCard(cardName)) {
          availableDestinationCards.push(cardName);
        }
      }
    });
    return availableDestinationCards;
  }

  // returns all destination cards played by this player that are "open"
  // and are available to take other workers
  getAvailableOpenDestinationCards(): CardName[] {
    const openDestinationCards = this.getOpenDestinationCards();
    const openAvailableDestinations: CardName[] = [];

    openDestinationCards.forEach((cardName) => {
      if (this.hasSpaceOnDestinationCard(cardName)) {
        openAvailableDestinations.push(cardName);
      }
    });

    return openAvailableDestinations;
  }

  // returns all destination cards played by this player that are "open"
  getOpenDestinationCards(): CardName[] {
    const openDestinationCards: CardName[] = [];

    this.forEachPlayedCard(({ cardName }) => {
      const card = Card.fromName(cardName as CardName);
      if (card.cardType === CardType.DESTINATION && !!card.isOpenDestination) {
        openDestinationCards.push(cardName);
      }
    });
    return openDestinationCards;
  }

  hasPlayedCard(cardName: CardName): boolean {
    const playedCardInfos = this.playedCards[cardName];
    return !!playedCardInfos && playedCardInfos.length !== 0;
  }

  hasSpaceOnDestinationCard(cardName: CardName): boolean {
    if (!this.hasPlayedCard(cardName)) {
      return false;
    }

    return !!this.playedCards[cardName]?.some((playedCard) => {
      const workers = playedCard.workers || [];
      const maxWorkers = playedCard.maxWorkers || 1;
      return workers.length < maxWorkers;
    });
  }

  hasUnusedByCritterConstruction(cardName: CardName): boolean {
    return !!(
      Card.fromName(cardName).isConstruction &&
      this.playedCards[cardName]?.some(
        (playedCard) => !playedCard.usedForCritter
      )
    );
  }

  canInvokeDungeon(): boolean {
    const playedDungeon = this.playedCards[CardName.DUNGEON]?.[0];
    if (!playedDungeon) {
      return false;
    }

    const numDungeoned = playedDungeon.pairedCards?.length || 0;
    const maxDungeoned = this.playedCards[CardName.RANGER] ? 2 : 1;

    // Need to have a critter to dungeon
    if (
      !(Object.keys(this.playedCards) as CardName[]).some((cardName) => {
        const card = Card.fromName(cardName);
        return (
          card.isCritter && (numDungeoned == 0 || cardName !== CardName.RANGER)
        );
      })
    ) {
      return false;
    }

    return numDungeoned < maxDungeoned;
  }

  canPlaceWorkerOnCard(cardName: CardName): boolean {
    if (this.numAvailableWorkers <= 0) {
      return false;
    }

    const card = Card.fromName(cardName);
    if (!this.playedCards[cardName] || !!card.isOpenDestination) {
      return false;
    }
    return this.playedCards[cardName]!.some((playedCard) => {
      const maxWorkers = playedCard.maxWorkers || 1;
      const numWorkers = playedCard.workers?.length || 0;
      return numWorkers < maxWorkers;
    });
  }

  drawMaxCards(gameState: GameState): void {
    this.drawCards(gameState, MAX_HAND_SIZE - this.cardsInHand.length);
  }

  drawCards(gameState: GameState, count: number): void {
    for (let i = 0; i < count; i++) {
      const drawnCard = gameState.drawCard();
      if (this.cardsInHand.length < MAX_HAND_SIZE) {
        this.cardsInHand.push(drawnCard);
      } else {
        gameState.discardPile.addToStack(drawnCard);
      }
    }
  }

  canAffordCard(cardName: CardName, isMeadowCard: boolean): boolean {
    const card = Card.fromName(cardName);

    // Check if you have the associated construction if card is a critter
    if (card.isCritter) {
      if (this.hasUnusedByCritterConstruction(CardName.EVERTREE)) {
        return true;
      }
      if (
        card.associatedCard &&
        this.hasUnusedByCritterConstruction(card.associatedCard)
      ) {
        return true;
      }
    }

    // Queen (below 3 vp free)
    if (card.baseVP <= 3 && this.canPlaceWorkerOnCard(CardName.QUEEN)) {
      return true;
    }

    // Innkeeper (3 berries less)
    if (
      card.baseCost[ResourceType.BERRY] &&
      card.isCritter &&
      this.hasPlayedCard(CardName.INNKEEPER) &&
      this.isPaidResourcesValid(
        this.resources,
        card.baseCost,
        ResourceType.BERRY,
        false
      )
    ) {
      return true;
    }
    const wildDiscount =
      // Dungeon
      this.canInvokeDungeon() ||
      // Inn
      (isMeadowCard && this.canPlaceWorkerOnCard(CardName.INN)) ||
      // Crane
      (card.isConstruction && this.hasPlayedCard(CardName.CRANE));
    return this.isPaidResourcesValid(
      this.resources,
      card.baseCost,
      wildDiscount ? "ANY" : null,
      false
    );
  }

  isPaidResourcesValid(
    paidResources: CardCost,
    cardCost: CardCost,
    // Discounts are exclusive so we use a single argument to represent them
    discount: ResourceType.BERRY | "ANY" | null = null,
    errorIfOverpay = true
  ): boolean {
    const needToPay = {
      [ResourceType.TWIG]: cardCost[ResourceType.TWIG] || 0,
      [ResourceType.BERRY]: cardCost[ResourceType.BERRY] || 0,
      [ResourceType.PEBBLE]: cardCost[ResourceType.PEBBLE] || 0,
      [ResourceType.RESIN]: cardCost[ResourceType.RESIN] || 0,
    };
    const payingWith = {
      [ResourceType.TWIG]: paidResources[ResourceType.TWIG] || 0,
      [ResourceType.BERRY]: paidResources[ResourceType.BERRY] || 0,
      [ResourceType.PEBBLE]: paidResources[ResourceType.PEBBLE] || 0,
      [ResourceType.RESIN]: paidResources[ResourceType.RESIN] || 0,
    };
    const outstandingOwed = {
      [ResourceType.TWIG]: 0,
      [ResourceType.BERRY]: 0,
      [ResourceType.PEBBLE]: 0,
      [ResourceType.RESIN]: 0,
    };

    const needToPaySum = sumResources(needToPay);
    const payingWithSum = sumResources(payingWith);

    // Take discounts first
    if (discount === ResourceType.BERRY) {
      needToPay[ResourceType.BERRY] = Math.max(
        0,
        needToPay[ResourceType.BERRY] - 3
      );
    }

    (Object.entries(needToPay) as [keyof CardCost, number][]).forEach(
      ([resourceType, count]) => {
        if (count <= payingWith[resourceType]) {
          payingWith[resourceType] -= count;
        } else {
          count -= payingWith[resourceType];
          payingWith[resourceType] = 0;
          outstandingOwed[resourceType] += count;
        }
      }
    );

    const outstandingOwedSum = sumResources(outstandingOwed);
    const payingWithRemainerSum = sumResources(payingWith);

    // With wild discount, should have outstandingOwedSum left
    if (discount === "ANY" && outstandingOwedSum <= 3) {
      if (
        errorIfOverpay &&
        payingWithSum !== 0 &&
        payingWithSum + 3 > needToPaySum
      ) {
        throw new Error("Cannot overpay for cards");
      }
      return true;
    }

    // Can only use judge if no other discounts are in effect
    if (!discount && this.hasPlayedCard(CardName.JUDGE)) {
      if (outstandingOwedSum === 1) {
        if (payingWithRemainerSum >= 1) {
          if (errorIfOverpay && payingWithRemainerSum !== 1) {
            throw new Error("Cannot overpay for cards");
          }
          return true;
        }
      }
    }
    if (
      outstandingOwedSum === 0 &&
      payingWithRemainerSum !== 0 &&
      errorIfOverpay
    ) {
      throw new Error("Cannot overpay for cards");
    }
    return outstandingOwedSum === 0;
  }

  payForCard(
    gameState: GameState,
    gameInput: GameInput & { inputType: GameInputType.PLAY_CARD }
  ): void {
    if (!gameInput.paymentOptions || !gameInput.paymentOptions.resources) {
      throw new Error("Invalid input");
    }
    const paymentOptions = gameInput.paymentOptions;
    const paymentResources = paymentOptions.resources;

    this.spendResources(paymentResources);
    if (paymentOptions.cardToDungeon) {
      throw new Error("Not Implemented yet");
    } else if (paymentOptions.cardToUse) {
      switch (paymentOptions.cardToUse) {
        case CardName.CRANE:
          this.removeCardFromCity(gameState, paymentOptions.cardToUse);
          break;
        case CardName.INNKEEPER:
          this.removeCardFromCity(gameState, paymentOptions.cardToUse);
          break;
        case CardName.QUEEN:
          // TODO place worker
          break;
        case CardName.INN:
          // TODO place worker
          break;
        default:
          throw new Error(`Unexpected card: ${paymentOptions.cardToUse}`);
      }
    }
  }

  isPaymentOptionsValid(
    gameInput: GameInput & { inputType: GameInputType.PLAY_CARD }
  ): boolean {
    if (!gameInput.paymentOptions || !gameInput.paymentOptions.resources) {
      throw new Error("Invalid input");
    }
    const paymentOptions = gameInput.paymentOptions;
    const paymentResources = paymentOptions.resources;

    // Validate if player has resources specified by payment options
    (Object.entries(paymentResources) as [ResourceType, number][]).forEach(
      ([resourceType, count]) => {
        if (this.getNumResource(resourceType) < count) {
          throw new Error(`Can't spend ${count} ${resourceType}`);
        }
      }
    );

    // Validate if payment options are valid for the card
    const cardToPlay = Card.fromName(gameInput.card);
    if (paymentOptions.cardToDungeon) {
      if (!this.canInvokeDungeon()) {
        throw new Error("Invalid paymentOptions: cannot use dungeon");
      }
      if (!Card.fromName(paymentOptions.cardToDungeon).isCritter) {
        throw new Error("Invalid paymentOptions: can only dungeon critter");
      }
      return this.isPaidResourcesValid(
        paymentResources,
        cardToPlay.baseCost,
        "ANY"
      );
    }
    if (paymentOptions.cardToUse) {
      if (!this.hasPlayedCard(paymentOptions.cardToUse)) {
        throw new Error(
          `Invalid paymentOptions: cannot use ${paymentOptions.cardToUse}`
        );
      }
      switch (paymentOptions.cardToUse) {
        case CardName.CRANE:
          if (!cardToPlay.isConstruction) {
            throw new Error(
              `Invalid paymentOptions: Cannot use Crane on ${cardToPlay.name}`
            );
          }
          return this.isPaidResourcesValid(
            paymentResources,
            cardToPlay.baseCost,
            "ANY"
          );
        case CardName.QUEEN:
          if (cardToPlay.baseVP > 3) {
            throw new Error(
              `Invalid paymentOptions: Cannot use Queen to play ${cardToPlay.name}`
            );
          }
          return true;
        case CardName.INN:
          // TODO check if we can place a worker here
          if (!gameInput.fromMeadow) {
            throw new Error(
              `Invalid paymentOptions: Cannot use Inn on non-meadow card`
            );
          }
          return this.isPaidResourcesValid(
            paymentResources,
            cardToPlay.baseCost,
            "ANY"
          );
        case CardName.INNKEEPER:
          if (!cardToPlay.isCritter) {
            throw new Error(
              `Invalid paymentOptions: Cannot use Innkeeper on ${cardToPlay.name}`
            );
          }
          return this.isPaidResourcesValid(
            paymentResources,
            cardToPlay.baseCost,
            ResourceType.BERRY
          );

        default:
          throw new Error(`Unexpected card: ${paymentOptions.cardToUse}`);
      }
    }
    return this.isPaidResourcesValid(paymentResources, cardToPlay.baseCost);
  }

  spendResources({
    VP = 0,
    TWIG = 0,
    BERRY = 0,
    PEBBLE = 0,
    RESIN = 0,
  }: {
    [ResourceType.VP]?: number;
    [ResourceType.TWIG]?: number;
    [ResourceType.BERRY]?: number;
    [ResourceType.PEBBLE]?: number;
    [ResourceType.RESIN]?: number;
  }): void {
    if (VP) {
      if (this.resources[ResourceType.VP] < VP) {
        throw new Error(`Insufficient ${ResourceType.VP}`);
      }
      this.resources[ResourceType.VP] -= VP;
    }
    if (TWIG) {
      if (this.resources[ResourceType.TWIG] < TWIG) {
        throw new Error(`Insufficient ${ResourceType.TWIG}`);
      }
      this.resources[ResourceType.TWIG] -= TWIG;
    }
    if (BERRY) {
      if (this.resources[ResourceType.BERRY] < BERRY) {
        throw new Error(`Insufficient ${ResourceType.BERRY}`);
      }
      this.resources[ResourceType.BERRY] -= BERRY;
    }
    if (PEBBLE) {
      if (this.resources[ResourceType.PEBBLE] < PEBBLE) {
        throw new Error(`Insufficient ${ResourceType.PEBBLE}`);
      }
      this.resources[ResourceType.PEBBLE] -= PEBBLE;
    }
    if (RESIN) {
      if (this.resources[ResourceType.RESIN] < RESIN) {
        throw new Error(`Insufficient ${ResourceType.RESIN}`);
      }
      this.resources[ResourceType.RESIN] -= RESIN;
    }
  }

  gainResources({
    VP = 0,
    TWIG = 0,
    BERRY = 0,
    PEBBLE = 0,
    RESIN = 0,
  }: {
    [ResourceType.VP]?: number;
    [ResourceType.TWIG]?: number;
    [ResourceType.BERRY]?: number;
    [ResourceType.PEBBLE]?: number;
    [ResourceType.RESIN]?: number;
  }): void {
    if (VP) {
      this.resources[ResourceType.VP] += VP;
    }
    if (TWIG) {
      this.resources[ResourceType.TWIG] += TWIG;
    }
    if (BERRY) {
      this.resources[ResourceType.BERRY] += BERRY;
    }
    if (PEBBLE) {
      this.resources[ResourceType.PEBBLE] += PEBBLE;
    }
    if (RESIN) {
      this.resources[ResourceType.RESIN] += RESIN;
    }
  }

<<<<<<< HEAD
  recallAllWorkers(gameState: GameState) {
    if (this.numAvailableWorkers != 0) {
      throw new Error(
        "cannot recall all workers if you still have available workers"
      );
    }

    // get workers from destination cards (including other players')
    const players = gameState.players;
    if (!players) {
      throw new Error("Invalid player list");
    }
    players.forEach((player) => {
      // get destination cards with workers
      let destinationCardsWithWorkers = player.getDestinationCardsWithWorkers();

      // don't recall workers from cemetary or monestary
      destinationCardsWithWorkers = destinationCardsWithWorkers.filter(
        (cardName) => {
          const card = Card.fromName(cardName);
          return (
            card.name != CardName.CEMETARY && card.name != CardName.MONASTERY
          );
        }
      );

      // check if any of the workers belong to the current player
      destinationCardsWithWorkers.forEach((cardName) => {
        const playedCards = player.playedCards;
        if (!playedCards) {
          throw new Error("invalid list of played cards");
        }

        const cardInfos = playedCards[cardName];
        if (!cardInfos) {
          throw new Error("invalid list of played card info");
        }
        cardInfos.forEach((cardInfo) => {
          // get workers and original number of workers on the card
          let workers = cardInfo.workers || [];
          const currNumWorkers = workers.length;

          // pull workers with matching playerId off of the card
          // this mutates the array
          workers = pull(workers, this.playerId);

          this.numAvailableWorkers =
            this.numAvailableWorkers + (currNumWorkers - workers.length);
        });
      });
    });

    // get workers from events you've claimed
    Object.keys(this.claimedEvents).forEach((eventName) => {
      const eventInfo = this.claimedEvents[eventName as EventName];
      if (!eventInfo) {
        throw new Error("event info is undefined");
      }
      const eventHasWorker = eventInfo.hasWorker || false;
      if (eventHasWorker) {
        this.numAvailableWorkers++;
        eventInfo.hasWorker = false;
      }
    });

    // get workers from locations
    const locationsMap = gameState.locationsMap;
    Object.keys(locationsMap).forEach((locationName) => {
      // similar to pull workers from cards
      let workersAtLocation = locationsMap[locationName as LocationName] || [];
      const currNumWorkers = workersAtLocation.length;

      workersAtLocation = pull(workersAtLocation, this.playerId);

      this.numAvailableWorkers =
        this.numAvailableWorkers + (currNumWorkers - workersAtLocation.length);
    });
  }

  toJSON(includePrivate: boolean): object {
=======
  toJSON(includePrivate: boolean): PlayerJSON {
>>>>>>> e206becf
    return cloneDeep({
      name: this.name,
      playerId: this.playerId,
      playedCards: this.playedCards,
      numCardsInHand: this.cardsInHand.length,
      resources: this.resources,
      numWorkers: this.numWorkers,
      numAvailableWorkers: this.numAvailableWorkers,
      currentSeason: this.currentSeason,
      claimedEvents: this.claimedEvents,
      cardsInHand: [],
      ...(includePrivate
        ? {
            playerSecret: this.playerSecret,
            cardsInHand: this.cardsInHand,
          }
        : {}),
    });
  }

  static fromJSON(playerJSON: PlayerJSON): Player {
    const player = new Player(playerJSON);
    return player;
  }
}

export const createPlayer = (name: string): Player => {
  const player = new Player({
    name,
  });
  return player;
};<|MERGE_RESOLUTION|>--- conflicted
+++ resolved
@@ -715,8 +715,6 @@
       this.resources[ResourceType.RESIN] += RESIN;
     }
   }
-
-<<<<<<< HEAD
   recallAllWorkers(gameState: GameState) {
     if (this.numAvailableWorkers != 0) {
       throw new Error(
@@ -795,11 +793,7 @@
         this.numAvailableWorkers + (currNumWorkers - workersAtLocation.length);
     });
   }
-
-  toJSON(includePrivate: boolean): object {
-=======
   toJSON(includePrivate: boolean): PlayerJSON {
->>>>>>> e206becf
     return cloneDeep({
       name: this.name,
       playerId: this.playerId,
