import {
  CardName,
  CardType,
  EventType,
  EventName,
  EventNameToPlayerId,
  GameInput,
  GameInputType,
  PlayedCardInfo,
  ResourceType,
} from "./types";
import { Card } from "./card";
import {
  GameState,
  GameStatePlayable,
  GameStatePlayFn,
  GameStateCanPlayFn,
} from "./gameState";
import shuffle from "lodash/shuffle";

export class Event implements GameStatePlayable {
  readonly playInner: GameStatePlayFn | undefined;
  readonly playedCardInfoInner: (() => PlayedCardInfo) | undefined;
  readonly pointsInner:
    | ((gameState: GameState, playerId: string) => number)
    | undefined;

  readonly name: EventName;
  readonly type: EventType;
  readonly baseVP: number;
  // every event has requirements to play,
  // but not all events result in an action when played
  readonly canPlayInner: GameStateCanPlayFn;

  constructor({
    name,
    type,
    baseVP,
    playInner, // called when the card is played
    canPlayInner, // called when we check canPlay function
    playedCardInfoInner, // used for cards that accumulate other cards or resources
    pointsInner, // computed if specified + added to base points
  }: {
    name: EventName;
    type: EventType;
    baseVP: number;
    canPlayInner: GameStateCanPlayFn;
    playInner?: GameStatePlayFn;
    playedCardInfoInner?: () => PlayedCardInfo;
    pointsInner?: (gameState: GameState, playerId: string) => number;
  }) {
    this.name = name;
    this.type = type;
    this.baseVP = baseVP;
    this.canPlayInner = canPlayInner;
    this.playInner = playInner;
    this.playedCardInfoInner = playedCardInfoInner;
    this.pointsInner = pointsInner;
  }

  canPlay(gameState: GameState, gameInput: GameInput): boolean {
    // check whether the event is in the game
    if (!(this.name in gameState.eventsMap)) {
      return false;
    }

    // check whether the event has been playedCards
    if (gameState.eventsMap[this.name]) {
      return false;
    }

    // check whether the active player has available workers
    if (gameState.getActivePlayer().numAvailableWorkers <= 0) {
      return false;
    }

    // check whether player meets criteria for playing event
    if (this.canPlayInner && !this.canPlayInner(gameState, gameInput)) {
      return false;
    }
    return true;
  }

  play(gameState: GameState, gameInput: GameInput): void {
    if (gameInput.inputType !== GameInputType.CLAIM_EVENT) {
      throw new Error("Invalid game input type");
    }
    const player = gameState.getActivePlayer();
    player.claimEvent(this.name);
    if (this.playInner) {
      console.log("foo");
    }
  }

  getPlayedEventInfo(): PlayedCardInfo {
    const ret: PlayedCardInfo = {};

    ret.workers = [];
    ret.maxWorkers = 1;

    return {
      ...ret,
      ...(this.playedCardInfoInner ? this.playedCardInfoInner() : {}),
    };
  }

  /*
  getPlayedCardInfo(): PlayedCardInfo {
    const ret: PlayedCardInfo = {};
    if (this.isConstruction) {
      ret.isOccupied = false;
    }
    if (this.cardType == CardType.DESTINATION) {
      ret.workers = [];
      ret.maxWorkers = 1;
    }
    return {
      ...ret,
      ...(this.playedCardInfoInner ? this.playedCardInfoInner() : {}),
    };
  }



  play(gameState: GameState, gameInput: GameInput): void {
    if (gameInput.inputType !== GameInputType.PLAY_CARD) {
      throw new Error("Invalid game input type");
    }
    const player = gameState.getActivePlayer();
    if (this.name == CardName.FOOL) {
      if (gameInput.clientOptions?.targetPlayerId) {
        gameState
          .getPlayer(gameInput.clientOptions?.targetPlayerId)
          .addToCity(this.name);
      } else {
        throw new Error("Invalid input");
      }
    } else {
      player.addToCity(this.name);
    }
    if (
      this.cardType === CardType.PRODUCTION ||
      this.cardType === CardType.TRAVELER
    ) {
      this.playCardEffects(gameState, gameInput);
    }
  }

  playCardEffects(gameState: GameState, gameInput: GameInput): void {
    if (this.playInner) {
      this.playInner(gameState, gameInput);
    }
  }

  getPoints(gameState: GameState, playerId: string): number {
    return (
      this.baseVP +
      (this.pointsInner ? this.pointsInner(gameState, playerId) : 0)
    );
  }



  */

  static fromName(name: EventName): Event {
    return EVENT_REGISTRY[name];
  }

  static byType(type: EventType): EventName[] {
    return ((Object.entries(EVENT_REGISTRY) as unknown) as [EventName, Event][])
      .filter(([_, event]) => {
        return event.type === type;
      })
      .map(([name, _]) => {
        return name;
      });
  }
}

// TODO: add worker placement rules
const EVENT_REGISTRY: Record<EventName, Event> = {
  [EventName.BASIC_FOUR_PRODUCTION_TAGS]: new Event({
    name: EventName.BASIC_FOUR_PRODUCTION_TAGS,
    type: EventType.BASIC,
    baseVP: 3,
    canPlayInner: (gameState: GameState) => {
      const player = gameState.getActivePlayer();
      return player.getNumCardType(CardType.PRODUCTION) >= 4;
    },
  }),
  [EventName.BASIC_THREE_DESTINATION]: new Event({
    name: EventName.BASIC_THREE_DESTINATION,
    type: EventType.BASIC,
    baseVP: 3,
    canPlayInner: (gameState: GameState) => {
      const player = gameState.getActivePlayer();
      return player.getNumCardType(CardType.DESTINATION) >= 3;
    },
  }),
  [EventName.BASIC_THREE_GOVERNANCE]: new Event({
    name: EventName.BASIC_THREE_GOVERNANCE,
    type: EventType.BASIC,
    baseVP: 3,
    canPlayInner: (gameState: GameState) => {
      const player = gameState.getActivePlayer();
      return player.getNumCardType(CardType.GOVERNANCE) >= 3;
    },
  }),
  [EventName.BASIC_THREE_TRAVELER]: new Event({
    name: EventName.BASIC_THREE_TRAVELER,
    type: EventType.BASIC,
    baseVP: 0,
    canPlayInner: (gameState: GameState) => {
      const player = gameState.getActivePlayer();
      return player.getNumCardType(CardType.TRAVELER) >= 3;
    },
  }),
  [EventName.SPECIAL_GRADUATION_OF_SCHOLARS]: new Event({
    name: EventName.SPECIAL_GRADUATION_OF_SCHOLARS,
    type: EventType.SPECIAL,
    baseVP: 0,
    canPlayInner: canPlayInnerRequiresCards([
      CardName.TEACHER,
      CardName.UNIVERSITY,
    ]),
    playedCardInfoInner: () => ({
      pairedCards: [],
    }),
    // play up to 3 critters from your hand beneath this event
    playInner: (gameState: GameState, gameInput: GameInput) => {
      const player = gameState.getActivePlayer();
      if (gameInput.inputType !== GameInputType.CLAIM_EVENT) {
        throw new Error("Invalid input type");
      }
      if (!gameInput.clientOptions) {
        throw new Error("Invalid input");
      }
      const cardsToUse = gameInput.clientOptions.cardsToUse;
      if (cardsToUse && cardsToUse.length > 3) {
        throw new Error("Too many cards");
      }

      for (const cardName in cardsToUse) {
        const card = Card.fromName(cardName as CardName);
        if (!card.isCritter) {
          throw new Error("Can only put Critters beneath this event");
        }
      }
      const eventInfo =
        player?.claimedEvents[EventName.SPECIAL_GRADUATION_OF_SCHOLARS];
      if (!eventInfo) {
        throw new Error("Cannot find event info");
      }

      // remove cards from hand
      for (const cardName in cardsToUse) {
        player.removeCardFromHand(cardName as CardName);
        (eventInfo.pairedCards = eventInfo.pairedCards || []).push(cardName);
      }
    },
    // 2 points per critter beneath event
    pointsInner: (gameState: GameState, playerId: string) => {
      const player = gameState.getPlayer(playerId);

      const eventInfo =
        player.claimedEvents[EventName.SPECIAL_GRADUATION_OF_SCHOLARS];
      if (!eventInfo) {
        throw new Error("Cannot find event info");
      }
      return (eventInfo.pairedCards = eventInfo.pairedCards || []).length * 2;
    },
  }),
  [EventName.SPECIAL_A_BRILLIANT_MARKETING_PLAN]: new Event({
    name: EventName.SPECIAL_A_BRILLIANT_MARKETING_PLAN,
    type: EventType.SPECIAL,
    baseVP: 0,
    canPlayInner: (gameState: GameState, gameInput: GameInput) => {
      throw new Error("Not Implemented");
    },
    /*
    canPlayInnerRequiresCards([
      CardName.SHOPKEEPER,
      CardName.POST_OFFICE,
    ]),
    */
    // TODO: add playInner
    // TODO: add pointsInner
  }),
  [EventName.SPECIAL_PERFORMER_IN_RESIDENCE]: new Event({
    name: EventName.SPECIAL_PERFORMER_IN_RESIDENCE,
    type: EventType.SPECIAL,
    baseVP: 0,
    canPlayInner: canPlayInnerRequiresCards([CardName.INN, CardName.BARD]),
    // may place up to 3 berries on this card
    playedCardInfoInner: () => ({
      resources: {
        [ResourceType.BERRY]: 0,
      },
    }),
    // place up to 3 berries on event
    playInner: (gameState: GameState, gameInput: GameInput) => {
      const player = gameState.getActivePlayer();
      if (gameInput.inputType !== GameInputType.CLAIM_EVENT) {
        throw new Error("Invalid input type");
      }
      if (!gameInput.clientOptions) {
        throw new Error("Invalid input");
      }
      const eventInfo =
        player?.claimedEvents[EventName.SPECIAL_PERFORMER_IN_RESIDENCE];
      if (!eventInfo) {
        throw new Error("Cannot find event info");
      }

      const resources = gameInput.clientOptions.resourcesToSpend;
      if (!resources) {
        throw new Error("Invalid resources list");
      }
      const numBerriesToSpend = resources[ResourceType.BERRY];
      if (!numBerriesToSpend) {
        throw new Error("Invalid number of berries");
      }
      if (numBerriesToSpend > 3) {
        throw new Error("Cannot place more than 3 berries on this card");
      }

      // add berries to this event
      eventInfo.resources = eventInfo.resources || { [ResourceType.BERRY]: 0 };
      eventInfo.resources[ResourceType.BERRY] = numBerriesToSpend;

      // remove berries from player's supply
      player.spendResources({ [ResourceType.BERRY]: numBerriesToSpend });
    },
    // 2 points per berry on event
    pointsInner: (gameState: GameState, playerId: string) => {
      const player = gameState.getPlayer(playerId);

      const eventInfo =
        player.claimedEvents[EventName.SPECIAL_PERFORMER_IN_RESIDENCE];

      if (!eventInfo) {
        throw new Error("Invalid event info");
      }

      const resources = eventInfo.resources;
      if (!resources) {
        throw new Error("Invalid resources list");
      }

      const numBerries = resources[ResourceType.BERRY];
      if (!numBerries) {
        throw new Error("Invalid number of berries");
      }

      return numBerries * 2;
    },
  }),
  [EventName.SPECIAL_CAPTURE_OF_THE_ACORN_THIEVES]: new Event({
    name: EventName.SPECIAL_CAPTURE_OF_THE_ACORN_THIEVES,
    type: EventType.SPECIAL,
    baseVP: 0,
    canPlayInner: canPlayInnerRequiresCards([
      CardName.COURTHOUSE,
      CardName.RANGER,
    ]),
    playedCardInfoInner: () => ({
      pairedCards: [],
    }),
    // play up to 2 critters from your city beneath this event
    playInner: (gameState: GameState, gameInput: GameInput) => {
      const player = gameState.getActivePlayer();
      if (gameInput.inputType !== GameInputType.CLAIM_EVENT) {
        throw new Error("Invalid input type");
      }
      if (!gameInput.clientOptions) {
        throw new Error("Invalid input");
      }
      const cardsToUse = gameInput.clientOptions.cardsToUse;
      if (cardsToUse && cardsToUse.length > 2) {
        throw new Error("Too many cards");
      }

      for (const cardName in cardsToUse) {
        const card = Card.fromName(cardName as CardName);
        if (!card.isCritter) {
          throw new Error("Can only put Critters beneath this event");
        }
      }
      const eventInfo =
        player?.claimedEvents[EventName.SPECIAL_CAPTURE_OF_THE_ACORN_THIEVES];
      if (!eventInfo) {
        throw new Error("Cannot find event info");
      }

      // remove cards from city
      for (const cardName in cardsToUse) {
        player.removeCardFromCity(cardName as CardName);
        (eventInfo.pairedCards = eventInfo.pairedCards || []).push(cardName);
      }
    },
    // 3 points per critter beneath event
    pointsInner: (gameState: GameState, playerId: string) => {
      const player = gameState.getPlayer(playerId);

      const eventInfo =
        player.claimedEvents[EventName.SPECIAL_CAPTURE_OF_THE_ACORN_THIEVES];
      if (!eventInfo) {
        throw new Error("Cannot find event info");
      }
      return (eventInfo.pairedCards = eventInfo.pairedCards || []).length * 3;
    },
  }),
  [EventName.SPECIAL_MINISTERING_TO_MISCREANTS]: new Event({
    name: EventName.SPECIAL_MINISTERING_TO_MISCREANTS,
    type: EventType.SPECIAL,
    baseVP: 0,
    canPlayInner: canPlayInnerRequiresCards([CardName.MONK, CardName.DUNGEON]),
    // 3 points for each prisoner in dungeon
    pointsInner: (gameState: GameState, playerId: string) => {
      const player = gameState.getPlayer(playerId);

      const eventInfo =
        player.claimedEvents[EventName.SPECIAL_MINISTERING_TO_MISCREANTS];
      if (!eventInfo) {
        throw new Error("Cannot find event info");
      }

      const playedCards = player.playedCards;
      if (!playedCards) {
        throw new Error("no cards in city");
      }

      const dungeon = playedCards[CardName.DUNGEON];
      if (!dungeon) {
        throw new Error("No dungeon in city");
      }

      if (dungeon.length > 1) {
        throw new Error("Cannot have more than one dungeon");
      }

      // you can only have one dungeon in your city
      const cardsInDungeon = dungeon[0].pairedCards;

      if (!cardsInDungeon) {
        throw new Error("Invalid dungeon card list");
      }

      return cardsInDungeon.length * 3;
    },
  }),
  [EventName.SPECIAL_CROAK_WART_CURE]: new Event({
    name: EventName.SPECIAL_CROAK_WART_CURE,
    type: EventType.SPECIAL,
    baseVP: 0,
    canPlayInner: (gameState: GameState, gameInput: GameInput) => {
      const player = gameState.getActivePlayer();
      const cards = [CardName.UNDERTAKER, CardName.BARGE_TOAD];
      return (
        cards.every((card) => player.hasPlayedCard(card)) &&
        player.getNumResource(ResourceType.BERRY) >= 2
      );
    },
    // play up to 2 critters from your city beneath this event
    playInner: (gameState: GameState, gameInput: GameInput) => {
      const player = gameState.getActivePlayer();
      if (gameInput.inputType !== GameInputType.CLAIM_EVENT) {
        throw new Error("Invalid input type");
      }
      if (!gameInput.clientOptions) {
        throw new Error("Invalid input");
      }
      const cardsToUse = gameInput.clientOptions.cardsToUse;
      if (cardsToUse && cardsToUse.length > 2) {
        throw new Error("Too many cards");
      }

      const eventInfo =
        player?.claimedEvents[EventName.SPECIAL_CROAK_WART_CURE];
      if (!eventInfo) {
        throw new Error("Cannot find event info");
      }

      // remove cards from city
      for (const cardName in cardsToUse) {
        player.removeCardFromCity(cardName as CardName);
      }
      // remove berries from player's supply
      player.spendResources({ [ResourceType.BERRY]: 2 });
    },
  }),
  [EventName.SPECIAL_AN_EVENING_OF_FIREWORKS]: new Event({
    name: EventName.SPECIAL_AN_EVENING_OF_FIREWORKS,
    type: EventType.SPECIAL,
    baseVP: 0,
    canPlayInner: canPlayInnerRequiresCards([
      CardName.LOOKOUT,
      CardName.MINER_MOLE,
    ]),
    playedCardInfoInner: () => ({
      resources: {
        [ResourceType.TWIG]: 0,
      },
    }),
    // place up to 3 twigs on event
    playInner: (gameState: GameState, gameInput: GameInput) => {
      const player = gameState.getActivePlayer();
      if (gameInput.inputType !== GameInputType.CLAIM_EVENT) {
        throw new Error("Invalid input type");
      }
      if (!gameInput.clientOptions) {
        throw new Error("Invalid input");
      }
      const eventInfo =
        player?.claimedEvents[EventName.SPECIAL_AN_EVENING_OF_FIREWORKS];
      if (!eventInfo) {
        throw new Error("Cannot find event info");
      }

      const resources = gameInput.clientOptions.resourcesToSpend;
      if (!resources) {
        throw new Error("Invalid resources list");
      }
      const numTwigsToSpend = resources[ResourceType.TWIG];
      if (!numTwigsToSpend) {
        throw new Error("Invalid number of twigs");
      }
      if (numTwigsToSpend > 3) {
        throw new Error("Cannot place more than 3 twigs on this card");
      }

      // add twigs to this event
      eventInfo.resources = eventInfo.resources || { [ResourceType.TWIG]: 0 };
      eventInfo.resources[ResourceType.TWIG] = numTwigsToSpend;

      // remove twigs from player's supply
      player.spendResources({ [ResourceType.TWIG]: numTwigsToSpend });
    },
    // 2 points per twig on event
    pointsInner: (gameState: GameState, playerId: string) => {
      const player = gameState.getPlayer(playerId);

      const eventInfo =
        player.claimedEvents[EventName.SPECIAL_AN_EVENING_OF_FIREWORKS];

      if (!eventInfo) {
        throw new Error("Invalid event info");
      }

      const resources = eventInfo.resources;
      if (!resources) {
        throw new Error("Invalid resources list");
      }

      const numTwigs = resources[ResourceType.TWIG];
      if (!numTwigs) {
        throw new Error("Invalid number of twigs");
      }

      return numTwigs * 2;
    },
  }),
  [EventName.SPECIAL_A_WEE_RUN_CITY]: new Event({
    name: EventName.SPECIAL_A_WEE_RUN_CITY,
    type: EventType.SPECIAL,
    baseVP: 0,
    canPlayInner: (gameState: GameState, gameInput: GameInput) => {
      throw new Error("Not Implemented");
    },
    /*
    canPlayInnerRequiresCards([
      CardName.CHIP_SWEEP,
      CardName.CLOCK_TOWER,
    ]),
    */
    // TODO: add playInner
    pointsInner: (gameState: GameState, playerId: string) => {
      return 4;
    },
  }),
  // activate all production cards
  [EventName.SPECIAL_TAX_RELIEF]: new Event({
    name: EventName.SPECIAL_TAX_RELIEF,
    type: EventType.SPECIAL,
    baseVP: 0,
    canPlayInner: (gameState: GameState, gameInput: GameInput) => {
      throw new Error("Not Implemented");
    },
    /* canPlayInnerRequiresCards([CardName.JUDGE, CardName.QUEEN]),*/
    // TODO: add playInner
    pointsInner: (gameState: GameState, playerId: string) => {
      return 3;
    },
  }),
  [EventName.SPECIAL_UNDER_NEW_MANAGEMENT]: new Event({
    name: EventName.SPECIAL_UNDER_NEW_MANAGEMENT,
    type: EventType.SPECIAL,
    baseVP: 0,
    canPlayInner: canPlayInnerRequiresCards([
      CardName.PEDDLER,
      CardName.GENERAL_STORE,
    ]),
    playedCardInfoInner: () => ({
      resources: {
        [ResourceType.TWIG]: 0,
        [ResourceType.RESIN]: 0,
        [ResourceType.PEBBLE]: 0,
        [ResourceType.BERRY]: 0,
      },
    }),
    // place up to 3 resources on event
    playInner: (gameState: GameState, gameInput: GameInput) => {
      const player = gameState.getActivePlayer();
      if (gameInput.inputType !== GameInputType.CLAIM_EVENT) {
        throw new Error("Invalid input type");
      }
      if (!gameInput.clientOptions) {
        throw new Error("Invalid input");
      }
      const eventInfo =
        player?.claimedEvents[EventName.SPECIAL_UNDER_NEW_MANAGEMENT];
      if (!eventInfo) {
        throw new Error("Cannot find event info");
      }

      const resourcesToSpend = gameInput.clientOptions.resourcesToSpend;
      if (!resourcesToSpend) {
        throw new Error("Invalid resources list");
      }

      // add resources to this event
      eventInfo.resources = resourcesToSpend;

      // remove resources from player's supply
      player.spendResources(resourcesToSpend);
    },
    // 1 pt per twig and berry, 2 pt per resin and pebble
    pointsInner: (gameState: GameState, playerId: string) => {
      const player = gameState.getPlayer(playerId);

      const eventInfo =
        player.claimedEvents[EventName.SPECIAL_UNDER_NEW_MANAGEMENT];

      if (!eventInfo) {
        throw new Error("Invalid event info");
      }

      const resources = eventInfo.resources;
      if (!resources) {
        throw new Error("Invalid resources list");
      }
      if (
        !resources[ResourceType.BERRY] ||
        !resources[ResourceType.TWIG] ||
        !resources[ResourceType.RESIN] ||
        !resources[ResourceType.PEBBLE]
      ) {
        throw new Error("Resource is undefined");
      }

      return (
        (resources[ResourceType.BERRY] || 0) +
        (resources[ResourceType.TWIG] || 0) +
        (resources[ResourceType.RESIN] || 0) * 2 +
        (resources[ResourceType.PEBBLE] || 0) * 2
      );
    },
  }),
  [EventName.SPECIAL_ANCIENT_SCROLLS_DISCOVERED]: new Event({
    name: EventName.SPECIAL_ANCIENT_SCROLLS_DISCOVERED,
    type: EventType.SPECIAL,
    baseVP: 0,
    canPlayInner: (gameState: GameState, gameInput: GameInput) => {
      throw new Error("Not Implemented");
    },

    /*
    canPlayInnerRequiresCards([
      CardName.HISTORIAN,
      CardName.RUINS,
    ]),
    */
    playedCardInfoInner: () => ({
      pairedCards: [],
    }),
    // TODO: add playInner
    pointsInner: (gameState: GameState, playerId: string) => {
      const player = gameState.getPlayer(playerId);
      const eventInfo =
        player.claimedEvents[EventName.SPECIAL_ANCIENT_SCROLLS_DISCOVERED];
      if (!eventInfo) {
        throw new Error("Cannot find event info");
      }

      const pairedCards = eventInfo.pairedCards;

      if (!pairedCards) {
        throw new Error("Invalid list of paired cards");
      }

      return pairedCards.length;
    },
  }),
  [EventName.SPECIAL_FLYING_DOCTOR_SERVICE]: new Event({
    name: EventName.SPECIAL_FLYING_DOCTOR_SERVICE,
    type: EventType.SPECIAL,
    baseVP: 0,
    canPlayInner: canPlayInnerRequiresCards([
      CardName.DOCTOR,
      CardName.POSTAL_PIGEON,
    ]),
    pointsInner: (gameState: GameState, playerId: string) => {
      const players = gameState.players;

      if (!players) {
        throw new Error("Invalid list of players");
      }

      let numHusbandWifePairs = 0;

<<<<<<< HEAD
      for (const player in players) {
        const playedCards = gameState.getPlayer(player).playedCards;
        if (!playedCards) {
          throw new Error("Invalid list of played cards");
        }
        const playedHusbands = playedCards[CardName.HUSBAND] || [];
        const playedWifes = playedCards[CardName.WIFE] || [];

=======
      for (let player in players) {
>>>>>>> de514014
        numHusbandWifePairs =
          numHusbandWifePairs +
          gameState.getPlayer(player).numHusbandWifePairs();
      }
      return numHusbandWifePairs * 3;
    },
  }),
  [EventName.SPECIAL_PATH_OF_THE_PILGRIMS]: new Event({
    name: EventName.SPECIAL_PATH_OF_THE_PILGRIMS,
    type: EventType.SPECIAL,
    baseVP: 0,
    canPlayInner: canPlayInnerRequiresCards([
      CardName.MONASTERY,
      CardName.WANDERER,
    ]),
    // 3 points for each worker in the monestary
    pointsInner: (gameState: GameState, playerId: string) => {
      const player = gameState.getPlayer(playerId);

      const eventInfo =
        player.claimedEvents[EventName.SPECIAL_PATH_OF_THE_PILGRIMS];
      if (!eventInfo) {
        throw new Error("Cannot find event info");
      }

      const playedCards = player.playedCards;
      if (!playedCards) {
        throw new Error("no cards in city");
      }

      const monestary = playedCards[CardName.MONASTERY];
      if (!monestary) {
        throw new Error("No monestary in city");
      }

      if (monestary.length > 1) {
        throw new Error("Cannot have more than one monestary");
      }

      // you can only have one monestary in your city
      const workersInMonestary = monestary[0].workers;

      if (!workersInMonestary) {
        throw new Error("Invalid monestary worker list");
      }

      return workersInMonestary.length * 3;
    },
  }),
  [EventName.SPECIAL_CROAK_WART_CURE]: new Event({
    name: EventName.SPECIAL_CROAK_WART_CURE,
    type: EventType.SPECIAL,
    baseVP: 0,
    canPlayInner: (gameState: GameState, gameInput: GameInput) => {
      const player = gameState.getActivePlayer();
      const cards = [CardName.UNDERTAKER, CardName.BARGE_TOAD];
      return (
        cards.every((card) => player.hasPlayedCard(card)) &&
        player.getNumResource(ResourceType.BERRY) >= 2
      );
    },
    // play up to 2 critters from your city beneath this event
    playInner: (gameState: GameState, gameInput: GameInput) => {
      const player = gameState.getActivePlayer();
      if (gameInput.inputType !== GameInputType.CLAIM_EVENT) {
        throw new Error("Invalid input type");
      }
      if (!gameInput.clientOptions) {
        throw new Error("Invalid input");
      }
      const cardsToUse = gameInput.clientOptions.cardsToUse;
      if (cardsToUse && cardsToUse.length > 2) {
        throw new Error("Too many cards");
      }

      const eventInfo =
        player?.claimedEvents[EventName.SPECIAL_CROAK_WART_CURE];
      if (!eventInfo) {
        throw new Error("Cannot find event info");
      }

      // remove cards from city
      for (const cardName in cardsToUse) {
        player.removeCardFromCity(cardName as CardName);
      }
      // remove berries from player's supply
      player.spendResources({ [ResourceType.BERRY]: 2 });
    },
  }),
  [EventName.SPECIAL_REMEMBERING_THE_FALLEN]: new Event({
    name: EventName.SPECIAL_REMEMBERING_THE_FALLEN,
    type: EventType.SPECIAL,
    baseVP: 0,
    canPlayInner: canPlayInnerRequiresCards([
      CardName.CEMETARY,
      CardName.SHEPHERD,
    ]),
    // 3 points for each worker in the cemetary
    pointsInner: (gameState: GameState, playerId: string) => {
      const player = gameState.getPlayer(playerId);

      const eventInfo =
        player.claimedEvents[EventName.SPECIAL_REMEMBERING_THE_FALLEN];
      if (!eventInfo) {
        throw new Error("Cannot find event info");
      }

      const playedCards = player.playedCards;
      if (!playedCards) {
        throw new Error("no cards in city");
      }

      const cemetary = playedCards[CardName.CEMETARY];
      if (!cemetary) {
        throw new Error("No cemetary in city");
      }

      if (cemetary.length > 1) {
        throw new Error("Cannot have more than one cemetary");
      }

      // you can only have one cemetary in your city
      const workersInCemetary = cemetary[0].workers;

      if (!workersInCemetary) {
        throw new Error("Invalid cemetary worker list");
      }

      return workersInCemetary.length * 3;
    },
  }),
  [EventName.SPECIAL_PRISTINE_CHAPEL_CEILING]: new Event({
    name: EventName.SPECIAL_PRISTINE_CHAPEL_CEILING,
    type: EventType.SPECIAL,
    baseVP: 0,
    canPlayInner: canPlayInnerRequiresCards([
      CardName.WOODCARVER,
      CardName.CHAPEL,
    ]),
    // draw 1 card and receive 1 resource for each VP on your chapel
    playInner: (gameState: GameState, gameInput: GameInput) => {
      const player = gameState.getActivePlayer();
      if (gameInput.inputType !== GameInputType.CLAIM_EVENT) {
        throw new Error("Invalid input type");
      }

      if (!gameInput.clientOptions) {
        throw new Error("Invalid input");
      }
      const eventInfo =
        player.claimedEvents[EventName.SPECIAL_PRISTINE_CHAPEL_CEILING];
      if (!eventInfo) {
        throw new Error("Cannot find event info");
      }

      const playedCards = player.playedCards;
      if (!playedCards) {
        throw new Error("no cards in city");
      }

      const chapel = playedCards[CardName.CHAPEL];
      if (!chapel) {
        throw new Error("No chapel in city");
      }

      if (chapel.length > 1) {
        throw new Error("Cannot have more than one chapel");
      }
      const chapelResources = chapel[0].resources;

      if (!chapelResources) {
        throw new Error("Invalid resources");
      }

      const numVP = chapelResources[ResourceType.VP] || 0;

      player.drawCards(gameState, numVP);
      const resourcesToGain = gameInput.clientOptions.resourcesToGain;

      if (!resourcesToGain) {
        throw new Error("No resources to gain specified");
      }

      // check to make sure we're not trying to gain too many resources
      if (
        !resourcesToGain[ResourceType.BERRY] ||
        !resourcesToGain[ResourceType.TWIG] ||
        !resourcesToGain[ResourceType.RESIN] ||
        !resourcesToGain[ResourceType.PEBBLE]
      ) {
        throw new Error("Resource is undefined");
      }

      const totalGainedResources =
        (resourcesToGain[ResourceType.BERRY] || 0) +
        (resourcesToGain[ResourceType.TWIG] || 0) +
        (resourcesToGain[ResourceType.RESIN] || 0) +
        (resourcesToGain[ResourceType.PEBBLE] || 0);

      if (totalGainedResources > numVP) {
        throw new Error("Can't gain more resources than VP on the Chapel");
      }

      player.gainResources(resourcesToGain);
    },
    // 2 points for VP on the chapel
    pointsInner: (gameState: GameState, playerId: string) => {
      const player = gameState.getPlayer(playerId);

      const eventInfo =
        player.claimedEvents[EventName.SPECIAL_PRISTINE_CHAPEL_CEILING];
      if (!eventInfo) {
        throw new Error("Cannot find event info");
      }

      const playedCards = player.playedCards;
      if (!playedCards) {
        throw new Error("no cards in city");
      }

      const chapel = playedCards[CardName.CHAPEL];
      if (!chapel) {
        throw new Error("No chapel in city");
      }

      if (chapel.length > 1) {
        throw new Error("Cannot have more than one chapel");
      }
      const chapelResources = chapel[0].resources;

      if (!chapelResources) {
        throw new Error("Invalid resources");
      }

      const numVP = chapelResources[ResourceType.VP] || 0;

      return numVP * 2;
    },
  }),
  [EventName.SPECIAL_THE_EVERDELL_GAMES]: new Event({
    name: EventName.SPECIAL_THE_EVERDELL_GAMES,
    type: EventType.SPECIAL,
    baseVP: 9,
    canPlayInner: (gameState: GameState) => {
      const player = gameState.getActivePlayer();
      return (
        player.getNumCardType(CardType.PROSPERITY) >= 2 &&
        player.getNumCardType(CardType.GOVERNANCE) >= 2 &&
        player.getNumCardType(CardType.PRODUCTION) >= 2 &&
        player.getNumCardType(CardType.TRAVELER) >= 2 &&
        player.getNumCardType(CardType.DESTINATION) >= 2
      );
    },
  }),
};

export const initialEventMap = (): EventNameToPlayerId => {
  const ret: EventNameToPlayerId = {};
  [...Event.byType(EventType.BASIC)].forEach((ty) => {
    ret[ty] = null;
  });

  const specialEvents = shuffle(Event.byType(EventType.SPECIAL));
  if (specialEvents.length < 4) {
    throw new Error("Not enough Special Events available");
  }

  const chosenSpecialEvents = specialEvents.slice(0, 4);
  [...chosenSpecialEvents].forEach((ty) => {
    ret[ty] = null;
  });

  return ret;
};

/*
 * Helpers
 */
function canPlayInnerRequiresCards(cards: CardName[]): GameStateCanPlayFn {
  return (gameState: GameState, gameInput: GameInput) => {
    const player = gameState.getActivePlayer();
    return cards.every((card) => player.hasPlayedCard(card));
  };
}<|MERGE_RESOLUTION|>--- conflicted
+++ resolved
@@ -711,30 +711,10 @@
       CardName.POSTAL_PIGEON,
     ]),
     pointsInner: (gameState: GameState, playerId: string) => {
-      const players = gameState.players;
-
-      if (!players) {
-        throw new Error("Invalid list of players");
-      }
-
       let numHusbandWifePairs = 0;
-
-<<<<<<< HEAD
-      for (const player in players) {
-        const playedCards = gameState.getPlayer(player).playedCards;
-        if (!playedCards) {
-          throw new Error("Invalid list of played cards");
-        }
-        const playedHusbands = playedCards[CardName.HUSBAND] || [];
-        const playedWifes = playedCards[CardName.WIFE] || [];
-
-=======
-      for (let player in players) {
->>>>>>> de514014
-        numHusbandWifePairs =
-          numHusbandWifePairs +
-          gameState.getPlayer(player).numHusbandWifePairs();
-      }
+      gameState.players.forEach((player) => {
+        numHusbandWifePairs += player.numHusbandWifePairs();
+      });
       return numHusbandWifePairs * 3;
     },
   }),
