import {
  Season,
  GameInputType,
  GameInput,
  GameInputPlayCard,
  GameInputClaimEvent,
  GameInputPlaceWorker,
  GameInputVisitDestinationCard,
  GameInputMultiStep,
  CardName,
  EventName,
  LocationName,
  LocationNameToPlayerIds,
  EventNameToPlayerId,
  PlayerIdsToAvailableDestinationCards,
  ResourceType,
  GameInputWorkerPlacementTypes,
  WorkerPlacementInfo,
} from "./types";
import { GameStateJSON } from "./jsonTypes";
import { Player } from "./player";
import { Card } from "./card";
import { CardStack, emptyCardStack } from "./cardStack";
import { Location, initialLocationsMap } from "./location";
import { Event, initialEventMap } from "./event";
import { initialDeck } from "./deck";

import cloneDeep from "lodash/cloneDeep";
import isEqual from "lodash/isEqual";
import omit from "lodash/omit";

const MEADOW_SIZE = 8;
const STARTING_PLAYER_HAND_SIZE = 5;

function assertUnreachable(x: never, msg: string): never {
  throw new Error(msg);
}

export class GameState {
  private _activePlayerId: Player["playerId"];
  readonly pendingGameInputs: GameInputMultiStep[];
  readonly players: Player[];
  readonly meadowCards: CardName[];
  readonly discardPile: CardStack;
  readonly deck: CardStack;
  readonly locationsMap: LocationNameToPlayerIds;
  readonly eventsMap: EventNameToPlayerId;

  constructor({
    activePlayerId,
    players,
    meadowCards,
    discardPile,
    deck,
    locationsMap,
    eventsMap,
    pendingGameInputs = [],
  }: {
    activePlayerId?: Player["playerId"];
    players: Player[];
    meadowCards: CardName[];
    discardPile: CardStack;
    deck: CardStack;
    locationsMap: LocationNameToPlayerIds;
    eventsMap: EventNameToPlayerId;
    pendingGameInputs: GameInputMultiStep[];
  }) {
    this.players = players;
    this.locationsMap = locationsMap;
    this.meadowCards = meadowCards;
    this.discardPile = discardPile;
    this.deck = deck;
    this.eventsMap = eventsMap;
    this._activePlayerId = activePlayerId || players[0].playerId;
    this.pendingGameInputs = pendingGameInputs;
  }

  get activePlayerId(): string {
    return this._activePlayerId;
  }

  toJSON(includePrivate: boolean): GameStateJSON {
    return cloneDeep({
      activePlayerId: this.activePlayerId,
      players: this.players.map((p) => p.toJSON(includePrivate)),
      meadowCards: this.meadowCards,
      locationsMap: this.locationsMap,
      eventsMap: this.eventsMap,
      pendingGameInputs: this.pendingGameInputs,
      deck: this.deck.toJSON(includePrivate),
      discardPile: this.discardPile.toJSON(includePrivate),
    });
  }

  nextPlayer(): void {
    const player = this.getActivePlayer();
    const playerIdx = this.players.indexOf(player);
    const nextPlayer = this.players[(playerIdx + 1) % this.players.length];
    this._activePlayerId = nextPlayer.playerId;
  }

  replenishMeadow(): void {
    while (this.meadowCards.length !== MEADOW_SIZE) {
      this.meadowCards.push(this.drawCard());
    }
  }

  removeCardFromMeadow(cardName: CardName): void {
    const idx = this.meadowCards.indexOf(cardName);
    if (idx === -1) {
      throw new Error(`Unable to remove meadow card ${cardName}`);
    } else {
      this.meadowCards.splice(idx, 1);
    }
  }

  clone(): GameState {
    return GameState.fromJSON(this.toJSON(true /* includePrivate */));
  }

  private handlePlayCardGameInput(gameInput: GameInputPlayCard): void {
    const card = Card.fromName(gameInput.card);
    const player = this.getActivePlayer();
    if (!card.canPlay(this, gameInput)) {
      throw new Error("Cannot take action");
    }
    if (!player.isPaymentOptionsValid(gameInput)) {
      throw new Error("Invalid payment options");
    }
    player.payForCard(this, gameInput);
    if (gameInput.fromMeadow) {
      this.removeCardFromMeadow(gameInput.card);
      this.replenishMeadow();
    } else {
      this.getActivePlayer().removeCardFromHand(gameInput.card);
    }
    card.play(this, gameInput);
  }

  private handlePlaceWorkerGameInput(gameInput: GameInputPlaceWorker): void {
    const location = Location.fromName(gameInput.location);
    if (!location.canPlay(this, gameInput)) {
      throw new Error("Cannot take action");
    }

    // Before we place the worker because locations need to check occupancy.
    location.play(this, gameInput);

    const player = this.getActivePlayer();
    player.placeWorkerOnLocation(gameInput.location);
    this.locationsMap[gameInput.location]!.push(player.playerId);
  }

  private removeMultiStepGameInput(gameInput: GameInputMultiStep): void {
    const found = this.pendingGameInputs.find((pendingGameInput) => {
      return isEqual(
        omit(pendingGameInput, ["clientOptions"]),
        omit(gameInput, ["clientOptions"])
      );
    });
    if (!found) {
      throw new Error(`Invalid multi-step input`);
    }
    const idx = this.pendingGameInputs.indexOf(found);
    if (idx === -1) {
      throw new Error(`Invalid multi-step input`);
    } else {
      this.pendingGameInputs.splice(idx, 1);
    }
  }

  private handleMultiStepGameInput(gameInput: GameInputMultiStep): void {
    this.removeMultiStepGameInput(gameInput);

    if (gameInput.cardContext) {
      const card = Card.fromName(gameInput.cardContext);
      if (!card.canPlay(this, gameInput)) {
        throw new Error("Cannot take action");
      }
      card.play(this, gameInput);
      return;
    }

    if (gameInput.locationContext) {
      const location = Location.fromName(gameInput.locationContext);
      if (!location.canPlay(this, gameInput)) {
        throw new Error("Cannot take action");
      }
      location.play(this, gameInput);
      return;
    }

    if (gameInput.eventContext) {
      const event = Event.fromName(gameInput.eventContext as EventName);
      if (!event.canPlay(this, gameInput)) {
        throw new Error("event cannot be played");
      }
      event.play(this, gameInput);
      return;
    }

    throw new Error(`Unhandled game input: ${JSON.stringify(gameInput)}`);
  }

  private handleClaimEventGameInput(gameInput: GameInputClaimEvent): void {
    const event = Event.fromName(gameInput.event);
    if (!event.canPlay(this, gameInput)) {
      throw new Error("Cannot play this event");
    }
    event.play(this, gameInput);
    this.eventsMap[gameInput.event] = this._activePlayerId;
  }

  private handleVisitDestinationCardGameInput(
    gameInput: GameInputVisitDestinationCard
  ): void {
    const card = Card.fromName(gameInput.card);
    const cardOwner = this.getPlayer(gameInput.cardOwnerId);
    const activePlayer = this.getActivePlayer();
    const activePlayerOwnsCard = cardOwner.playerId === activePlayer.playerId;

    activePlayer.placeWorkerOnCard(card.name, cardOwner);

    // If card isn't owned by active player, pay the other player a VP
    if (!activePlayerOwnsCard) {
      cardOwner.gainResources({ [ResourceType.VP]: 1 });
    }

    // Take card's effect
    card.play(this, gameInput);
  }

  handleWorkerPlacementGameInput(
    gameInput: GameInputWorkerPlacementTypes
  ): void {
    switch (gameInput.inputType) {
      case GameInputType.CLAIM_EVENT:
        this.handleClaimEventGameInput(gameInput);
        break;
      case GameInputType.PLACE_WORKER:
        this.handlePlaceWorkerGameInput(gameInput);
        break;
      case GameInputType.VISIT_DESTINATION_CARD:
        this.handleVisitDestinationCardGameInput(gameInput);
        break;
      default:
        assertUnreachable(
          gameInput,
          `Unhandled worker placement game input: ${JSON.stringify(gameInput)}`
        );
    }
  }

  next(gameInput: GameInput): GameState {
    const nextGameState = this.clone();
    switch (gameInput.inputType) {
      case GameInputType.PLAY_CARD:
        nextGameState.handlePlayCardGameInput(gameInput);
        break;
      case GameInputType.PLACE_WORKER:
      case GameInputType.VISIT_DESTINATION_CARD:
      case GameInputType.CLAIM_EVENT:
        nextGameState.handleWorkerPlacementGameInput(gameInput);
        break;
      case GameInputType.SELECT_CARDS:
      case GameInputType.SELECT_PLAYED_CARDS:
      case GameInputType.SELECT_LOCATION:
<<<<<<< HEAD
      case GameInputType.SELECT_MULTIPLE_CARDS:
      case GameInputType.SELECT_PAYMENT_FOR_CARD:
=======
      case GameInputType.SELECT_WORKER_PLACEMENT:
>>>>>>> ca7a4b7c
      case GameInputType.SELECT_PLAYER:
      case GameInputType.SELECT_RESOURCES:
      case GameInputType.DISCARD_CARDS:
        nextGameState.handleMultiStepGameInput(gameInput);
        break;
      case GameInputType.GAME_END:
      case GameInputType.PREPARE_FOR_SEASON:
        throw new Error("Not Implemented");
      default:
        assertUnreachable(
          gameInput,
          `Unhandled game input: ${JSON.stringify(gameInput)}`
        );
    }

    // If there's pending game inputs, don't go to the next player.
    if (nextGameState.pendingGameInputs.length === 0) {
      nextGameState.nextPlayer();
    }

    return nextGameState;
  }

  static fromJSON(gameStateJSON: GameStateJSON): GameState {
    return new GameState({
      ...gameStateJSON,
      deck: CardStack.fromJSON(gameStateJSON.deck),
      discardPile: CardStack.fromJSON(gameStateJSON.discardPile),
      players: gameStateJSON.players.map((pJSON: any) =>
        Player.fromJSON(pJSON)
      ),
    });
  }

  static initialGameState({
    players,
    shuffleDeck = true,
  }: {
    players: Player[];
    shuffleDeck?: boolean;
  }): GameState {
    if (players.length < 2) {
      throw new Error(`Unable to create a game with ${players.length} players`);
    }

    const gameState = new GameState({
      players,
      meadowCards: [],
      deck: initialDeck(),
      discardPile: emptyCardStack(),
      locationsMap: initialLocationsMap(players.length),
      eventsMap: initialEventMap(),
      pendingGameInputs: [],
    });

    if (shuffleDeck) {
      gameState.deck.shuffle();
    }

    // Players draw cards
    players.forEach((p, idx) => {
      p.drawCards(gameState, STARTING_PLAYER_HAND_SIZE + idx);
    });

    // Draw cards onto the meadow
    gameState.replenishMeadow();

    return gameState;
  }

  getActivePlayer(): Player {
    return this.getPlayer(this.activePlayerId);
  }

  getPlayer(playerId: string): Player {
    const ret = this.players.find((player) => player.playerId === playerId);

    if (!ret) {
      throw new Error(`Unable to find player: ${playerId}`);
    }
    return ret;
  }

  drawCard(): CardName {
    if (!this.deck.isEmpty) {
      return this.deck.drawInner();
    }

    while (!this.discardPile.isEmpty) {
      this.deck.addToStack(this.discardPile.drawInner());
    }

    this.deck.shuffle();
    if (!this.deck.isEmpty) {
      return this.drawCard();
    }

    throw new Error("No more cards to draw");
  }

  getEligibleWorkerPlacementGameInputs(): GameInputWorkerPlacementTypes[] {
    if (this.getActivePlayer().numAvailableWorkers === 0) {
      return [];
    }
    return [
      ...this.getAvailableLocationGameInputs(),
      ...this.getEligibleEventGameInputs(),
      ...this.getAvailableDestinationCardGameInputs(),
    ];
  }

  private getEligibleEventGameInputs = (): GameInputClaimEvent[] => {
    const keys = (Object.keys(this.eventsMap) as unknown) as EventName[];
    return keys
      .map((eventName) => {
        return {
          inputType: GameInputType.CLAIM_EVENT as const,
          event: eventName,
        };
      })
      .filter((gameInput) => {
        const event = Event.fromName(gameInput.event);
        return event.canPlay(this, gameInput);
      });
  };

  private getAvailableLocationGameInputs = (): GameInputPlaceWorker[] => {
    const keys = (Object.keys(this.locationsMap) as unknown) as LocationName[];
    return keys
      .map((locationName) => {
        return {
          inputType: GameInputType.PLACE_WORKER as const,
          location: locationName,
        };
      })
      .filter((gameInput) => {
        const location = Location.fromName(gameInput.location);
        return location.canPlay(this, gameInput);
      });
  };

  private getAvailableDestinationCardGameInputs = (): GameInputVisitDestinationCard[] => {
    const destinationCardsToPlayers: PlayerIdsToAvailableDestinationCards = {};

    // get open destination cards of other players
    this.players.forEach((player) => {
      const availableDestinationCards: CardName[] = player.getAvailableOpenDestinationCards();

      const playerId = player.playerId;

      destinationCardsToPlayers[playerId] = availableDestinationCards;
    });

    const activePlayer = this.getActivePlayer();
    const activePlayerId: string = this.activePlayerId;
    const availableClosedDestinationCards = activePlayer.getAvailableClosedDestinationCards();
    destinationCardsToPlayers[activePlayerId].push(
      ...availableClosedDestinationCards
    );

    // create the game inputs for these cards
    const gameInputs: GameInputVisitDestinationCard[] = [];
    const playerIds = Object.keys(destinationCardsToPlayers);

    playerIds.forEach((playerId) => {
      const cards = destinationCardsToPlayers[playerId];
      cards.forEach((cardName) => {
        gameInputs.push({
          inputType: GameInputType.VISIT_DESTINATION_CARD as const,
          cardOwnerId: playerId,
          card: cardName as CardName,
        });
      });
    });

    return gameInputs;
  };

  getPossibleGameInputs(): GameInput[] {
    if (this.pendingGameInputs.length !== 0) {
      return this.pendingGameInputs;
    }

    const player = this.getActivePlayer();
    const playerId = player.playerId;
    const possibleGameInputs: GameInput[] = [];

    if (player.numAvailableWorkers > 0) {
      possibleGameInputs.push(...this.getEligibleWorkerPlacementGameInputs());
    } else if (player.currentSeason !== Season.AUTUMN) {
      possibleGameInputs.push({
        inputType: GameInputType.PREPARE_FOR_SEASON,
      });
    } else {
      possibleGameInputs.push({
        inputType: GameInputType.GAME_END,
      });
    }

    possibleGameInputs.push(
      ...this.meadowCards
        .map((cardName) => {
          return {
            inputType: GameInputType.PLAY_CARD as const,
            playerId,
            card: cardName,
            fromMeadow: true,
            paymentOptions: {
              resources: {},
            },
          };
        })
        .filter((gameInput) =>
          Card.fromName(gameInput.card).canPlay(this, gameInput)
        ),
      ...this.getActivePlayer()
        .cardsInHand.map((cardName) => {
          return {
            inputType: GameInputType.PLAY_CARD as const,
            playerId,
            card: cardName,
            fromMeadow: false,
            paymentOptions: {
              resources: {},
            },
          };
        })
        .filter((gameInput) =>
          Card.fromName(gameInput.card).canPlay(this, gameInput)
        )
    );

    return possibleGameInputs;
  }
}

export type GameStatePlayFn = (
  gameState: GameState,
  gameInput: GameInput
) => void;

export type GameStateCanPlayFn = (
  gameState: GameState,
  gameInput: GameInput
) => boolean;

export interface GameStatePlayable {
  canPlay: GameStateCanPlayFn;
  play: GameStatePlayFn;
}

export type GameStateCountPointsFn = (
  gameState: GameState,
  playerId: string
) => number;<|MERGE_RESOLUTION|>--- conflicted
+++ resolved
@@ -265,12 +265,8 @@
       case GameInputType.SELECT_CARDS:
       case GameInputType.SELECT_PLAYED_CARDS:
       case GameInputType.SELECT_LOCATION:
-<<<<<<< HEAD
-      case GameInputType.SELECT_MULTIPLE_CARDS:
       case GameInputType.SELECT_PAYMENT_FOR_CARD:
-=======
       case GameInputType.SELECT_WORKER_PLACEMENT:
->>>>>>> ca7a4b7c
       case GameInputType.SELECT_PLAYER:
       case GameInputType.SELECT_RESOURCES:
       case GameInputType.DISCARD_CARDS:
