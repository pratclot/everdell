import cloneDeep from "lodash/cloneDeep";
import isEqual from "lodash/isEqual";
import omit from "lodash/omit";

import {
  ExpansionType,
  ResourceType,
  ProductionResourceMap,
  LocationType,
  CardCost,
  CardType,
  CardName,
  EventName,
  EventType,
  GameInput,
  GameInputType,
  PlayedCardInfo,
  GameText,
  TextPartEntity,
  IGameTextEntity,
} from "./types";
import {
  GameState,
  GameStatePlayable,
  GameStatePlayFn,
  GameStateCanPlayCheckFn,
  GameStateCountPointsFn,
} from "./gameState";
import { Location } from "./location";
import { Event } from "./event";
import { Player } from "./player";
import {
  sumResources,
  GainAnyResource,
  GainMoreThan1AnyResource,
} from "./gameStatePlayHelpers";
import {
  toGameText,
  cardListToGameText,
  resourceMapToGameText,
  workerPlacementToGameText,
} from "./gameText";
import { assertUnreachable } from "../utils";

type NumWorkersInnerFn = (cardOwner: Player) => number;
type ProductionInnerFn = (
  gameState: GameState,
  gameInput: GameInput,
  cardOwner: Player,
  playedCard: PlayedCardInfo
) => void;

export class Card<TCardType extends CardType = CardType>
  implements GameStatePlayable, IGameTextEntity {
  readonly cardDescription: GameText | undefined;
  readonly playInner: GameStatePlayFn | undefined;
  readonly canPlayCheckInner: GameStateCanPlayCheckFn | undefined;
  readonly playedCardInfoDefault:
    | Partial<Omit<PlayedCardInfo, "playerId">>
    | undefined;
  readonly pointsInner: GameStateCountPointsFn | undefined;

  readonly name: CardName;
  readonly baseCost: CardCost;
  readonly baseVP: number;
  readonly numInDeck: number;
  readonly cardType: TCardType;
  readonly isUnique: boolean;
  readonly isCritter: boolean;
  readonly expansion: ExpansionType | null;
  readonly isConstruction: boolean;
  readonly associatedCard: CardName | null;
  readonly isOpenDestination: boolean;

  readonly productionInner: ProductionInnerFn | undefined;
  readonly resourcesToGain: ProductionResourceMap | undefined;
  readonly numWorkersForPlayerInner: NumWorkersInnerFn | undefined;
  readonly maxWorkerSpots: number;

  constructor({
    name,
    baseCost,
    baseVP,
    cardType,
    numInDeck,
    isUnique,
    isConstruction,
    associatedCard,
    resourcesToGain,
    productionInner,
    cardDescription,
    expansion = null,
    isOpenDestination = false, // if the destination is an open destination
    playInner, // called when the card is played
    canPlayCheckInner, // called when we check canPlay function
    playedCardInfoDefault,
    pointsInner, // computed if specified + added to base points
    maxWorkerSpots = null,
    numWorkersForPlayerInner,
  }: {
    name: CardName;
    baseCost: CardCost;
    baseVP: number;
    cardType: TCardType;
    isUnique: boolean;
    numInDeck: number;
    isConstruction: boolean;
    associatedCard: CardName | null;
    isOpenDestination?: boolean;
    expansion?: ExpansionType | null;
    playInner?: GameStatePlayFn;
    canPlayCheckInner?: GameStateCanPlayCheckFn;
    playedCardInfoDefault?: Partial<Omit<PlayedCardInfo, "playerId">>;
    maxWorkerSpots?: number | null;
    numWorkersForPlayerInner?: NumWorkersInnerFn;
    cardDescription?: GameText | undefined;
  } & (TCardType extends CardType.PRODUCTION
    ? {
        resourcesToGain: ProductionResourceMap;
        productionInner?: ProductionInnerFn | undefined;
      }
    : {
        resourcesToGain?: ProductionResourceMap;
        productionInner?: undefined;
      }) &
    (TCardType extends CardType.PROSPERITY
      ? {
          pointsInner: (gameState: GameState, playerId: string) => number;
        }
      : {
          pointsInner?: (gameState: GameState, playerId: string) => number;
        })) {
    this.name = name;
    this.baseCost = Object.freeze(baseCost);
    this.baseVP = baseVP;
    this.numInDeck = numInDeck;
    this.cardType = cardType;
    this.isUnique = isUnique;
    this.isCritter = !isConstruction;
    this.isConstruction = isConstruction;
    this.associatedCard = associatedCard;
    this.isOpenDestination = isOpenDestination;
    this.playInner = playInner;
    this.canPlayCheckInner = canPlayCheckInner;
    this.playedCardInfoDefault = playedCardInfoDefault;
    this.pointsInner = pointsInner;
    this.cardDescription = cardDescription;
    this.expansion = expansion;

    // Production cards
    this.productionInner = productionInner;
    this.resourcesToGain = resourcesToGain;

    this.maxWorkerSpots =
      maxWorkerSpots == null
        ? cardType === CardType.DESTINATION
          ? 1
          : 0
        : maxWorkerSpots;
    this.numWorkersForPlayerInner = numWorkersForPlayerInner;
  }

  getGameTextPart(): TextPartEntity {
    return {
      type: "entity",
      entityType: "card",
      card: this.name,
    };
  }

  getPlayedCardInfo(playerId: string): PlayedCardInfo {
    const ret: PlayedCardInfo = {
      cardOwnerId: playerId,
      cardName: this.name,
    };
    if (this.isConstruction) {
      ret.usedForCritter = false;
    }
    if (this.cardType == CardType.DESTINATION) {
      ret.workers = [];
    }
    return {
      ...ret,
      ...cloneDeep(this.playedCardInfoDefault || {}),
    };
  }

  canPlay(gameState: GameState, gameInput: GameInput): boolean {
    return !this.canPlayCheck(gameState, gameInput);
  }

  canPlayCheck(gameState: GameState, gameInput: GameInput): string | null {
    const player = gameState.getActivePlayer();
    if (gameInput.inputType === GameInputType.PLAY_CARD) {
      // Don't check for FOOL since its not played in the active player's city
      if (this.name !== CardName.FOOL) {
        if (!player.canAddToCity(this.name, false /* strict */)) {
          return `Cannot add ${this.name} to player's city`;
        }
      }
      if (
        gameInput.clientOptions.fromMeadow &&
        gameState.meadowCards.indexOf(this.name) === -1
      ) {
        return `Card ${
          this.name
        } does not exist in the meadow.\n ${JSON.stringify(
          gameState.meadowCards,
          null,
          2
        )}`;
      }
      if (
        !gameInput.clientOptions.fromMeadow &&
        player.cardsInHand.indexOf(this.name) === -1
      ) {
        return `Card ${
          this.name
        } does not exist in your hand.\n ${JSON.stringify(
          player.cardsInHand,
          null,
          2
        )}`;
      }
    }
    if (this.canPlayCheckInner) {
      const errorMsg = this.canPlayCheckInner(gameState, gameInput);
      if (errorMsg) {
        return errorMsg;
      }
    }
    return null;
  }

  play(gameState: GameState, gameInput: GameInput): void {
    if (gameInput.inputType === GameInputType.PLAY_CARD) {
      this.addToCityAndPlay(gameState, gameInput);
    } else if (
      gameInput.inputType === GameInputType.SELECT_CARDS ||
      gameInput.inputType === GameInputType.SELECT_PLAYED_CARDS ||
      gameInput.inputType === GameInputType.SELECT_LOCATION ||
      gameInput.inputType === GameInputType.SELECT_OPTION_GENERIC ||
      gameInput.inputType === GameInputType.SELECT_PAYMENT_FOR_CARD ||
      gameInput.inputType === GameInputType.SELECT_WORKER_PLACEMENT ||
      gameInput.inputType === GameInputType.SELECT_PLAYER ||
      gameInput.inputType === GameInputType.SELECT_RESOURCES ||
      gameInput.inputType === GameInputType.DISCARD_CARDS
    ) {
      if (gameInput.cardContext === this.name) {
        if (this.playInner) {
          this.playInner(gameState, gameInput);
        }
      } else {
        throw new Error(
          "Unexpected cardContext, did you mean to use addToCityAndPlay?"
        );
      }
    } else {
      if (this.playInner) {
        this.playInner(gameState, gameInput);
      }
    }
  }

  addToCityAndPlay(gameState: GameState, gameInput: GameInput): void {
    const player = gameState.getActivePlayer();

    let playedCard: PlayedCardInfo | undefined = undefined;
    if (this.name !== CardName.FOOL && this.name !== CardName.RUINS) {
      playedCard = player.addToCity(this.name);
    }

    const playCardGameInput = this.getPlayCardInput(gameInput, playedCard);

    // Do this first so that logs are ordered properly:
    // 1. play card
    // 2. historian/shopkeeper etc
    // 3+. card related actions..
    [CardName.HISTORIAN, CardName.SHOPKEEPER, CardName.COURTHOUSE].forEach(
      (cardName) => {
        if (player.hasCardInCity(cardName)) {
          const card = Card.fromName(cardName);
          card.activateCard(
            gameState,
            playCardGameInput,
            player,
            player.getFirstPlayedCard(cardName) as PlayedCardInfo
          );
        }
      }
    );

    if (
      this.cardType === CardType.PRODUCTION ||
      this.cardType === CardType.TRAVELER
    ) {
      this.activateCard(gameState, playCardGameInput, player, playedCard!);
    }
  }

  canReactivateCard(gameState: GameState): boolean {
    if (
      !(
        this.cardType === CardType.PRODUCTION ||
        this.cardType === CardType.TRAVELER
      )
    ) {
      return false;
    }
    if (this.canPlayCheckInner) {
      const errorMsg = this.canPlayCheckInner(
        gameState,
        this.getPlayCardInput()
      );
      if (errorMsg) {
        return false;
      }
    }
    return true;
  }

  reactivateCard(
    gameState: GameState,
    gameInput: GameInput,
    cardOwner: Player,
    playedCard: PlayedCardInfo
  ): void {
    if (
      this.cardType === CardType.PRODUCTION ||
      this.cardType === CardType.TRAVELER
    ) {
      this.activateCard(gameState, gameInput, cardOwner, playedCard);
    }
  }

  private getPlayCardInput(
    gameInput: GameInput | null = null,
    playedCard: PlayedCardInfo | undefined = undefined
  ): GameInput {
    let playCardGameInput: GameInput;
    if (gameInput && gameInput.inputType === GameInputType.PLAY_CARD) {
      if (playedCard) {
        gameInput.playedCardContext = playedCard;
      }
      playCardGameInput = gameInput;
    } else {
      playCardGameInput = {
        inputType: GameInputType.PLAY_CARD as const,
        prevInputType: gameInput?.inputType,
        playedCardContext: playedCard,
        clientOptions: {
          card: this.name,
          fromMeadow: false,
          paymentOptions: { resources: {} },
        },
      };
    }
    return playCardGameInput;
  }

  activateCard(
    gameState: GameState,
    gameInput: GameInput,
    cardOwner: Player,
    playedCard: PlayedCardInfo
  ): void {
    const player = gameState.getActivePlayer();
    if (this.resourcesToGain && sumResources(this.resourcesToGain)) {
      player.gainResources(gameState, this.resourcesToGain);
      if (this.resourcesToGain.CARD) {
        player.drawCards(gameState, this.resourcesToGain.CARD);
      }
      if (sumResources(this.resourcesToGain) === this.resourcesToGain.CARD) {
        gameState.addGameLogFromCard(this.name, [
          player,
          ` drew ${this.resourcesToGain.CARD} CARD.`,
        ]);
      } else {
        gameState.addGameLogFromCard(this.name, [
          player,
          " gained ",
          ...resourceMapToGameText(this.resourcesToGain),
          ".",
        ]);
      }
    }
    if (this.productionInner) {
      this.productionInner(gameState, gameInput, cardOwner, playedCard);
    }
    if (this.playInner) {
      const playCardGameInput = this.getPlayCardInput(gameInput, playedCard);
      this.playInner(gameState, playCardGameInput);
    }
  }

  getPoints(gameState: GameState, playerId: string): number {
    return (
      this.baseVP +
      (this.pointsInner ? this.pointsInner(gameState, playerId) : 0)
    );
  }

  getNumWorkerSpotsForPlayer(cardOwner: Player): number {
    if (this.numWorkersForPlayerInner) {
      return this.numWorkersForPlayerInner(cardOwner);
    }
    return this.maxWorkerSpots;
  }

  getNumResourcesInCost(): number {
    return (
      (this.baseCost[ResourceType.BERRY] || 0) +
      (this.baseCost[ResourceType.TWIG] || 0) +
      (this.baseCost[ResourceType.RESIN] || 0) +
      (this.baseCost[ResourceType.PEBBLE] || 0)
    );
  }

  static fromName(name: CardName): Card {
    if (!CARD_REGISTRY[name]) {
      throw new Error(`Invalid Card name: ${JSON.stringify(name)}`);
    }
    return CARD_REGISTRY[name];
  }
}

const CARD_REGISTRY: Record<CardName, Card> = {
  [CardName.ARCHITECT]: new Card({
    name: CardName.ARCHITECT,
    numInDeck: 2,
    cardType: CardType.PROSPERITY,
    baseCost: { [ResourceType.BERRY]: 4 },
    baseVP: 2,
    isUnique: true,
    isConstruction: false,
    associatedCard: CardName.CRANE,
    cardDescription: toGameText(
      "VP for each of your unused RESIN and PEBBLE, to a maximum of 6."
    ),
    // 1 point per rock and pebble, up to 6 pts
    pointsInner: (gameState: GameState, playerId: string) => {
      const player = gameState.getPlayer(playerId);
      const numPebblesAndResin =
        player.getNumResourcesByType(ResourceType.PEBBLE) +
        player.getNumResourcesByType(ResourceType.RESIN);
      return numPebblesAndResin > 6 ? 6 : numPebblesAndResin;
    },
  }),
  [CardName.BARD]: new Card({
    name: CardName.BARD,
    numInDeck: 2,
    cardType: CardType.TRAVELER,
    baseCost: { [ResourceType.BERRY]: 3 },
    baseVP: 0,
    isUnique: true,
    isConstruction: false,
    associatedCard: CardName.THEATRE,
    cardDescription: toGameText(
      "You may discard up to 5 CARD to gain 1 VP each."
    ),
    playInner: (gameState: GameState, gameInput: GameInput) => {
      const player = gameState.getActivePlayer();
      if (gameInput.inputType === GameInputType.PLAY_CARD) {
        gameState.pendingGameInputs.push({
          inputType: GameInputType.DISCARD_CARDS,
          label: "Discard up to 5 CARD to gain 1 VP each",
          prevInputType: gameInput.inputType,
          minCards: 0,
          maxCards: 5,
          cardContext: CardName.BARD,
          clientOptions: {
            cardsToDiscard: [],
          },
        });
      } else if (
        gameInput.inputType === GameInputType.DISCARD_CARDS &&
        gameInput.cardContext === CardName.BARD
      ) {
        if (gameInput.clientOptions?.cardsToDiscard) {
          if (gameInput.clientOptions.cardsToDiscard.length > 5) {
            throw new Error("Discarding too many cards");
          }
          const numDiscarded = gameInput.clientOptions.cardsToDiscard.length;
          if (numDiscarded === 0 && gameInput.isAutoAdvancedInput) {
            gameState.addGameLogFromCard(CardName.BARD, [
              player,
              ` has no CARD to discard.`,
            ]);
          } else {
            gameState.addGameLogFromCard(CardName.BARD, [
              player,
              ` discarded ${numDiscarded} CARD to gain ${numDiscarded} VP.`,
            ]);
          }
          gameInput.clientOptions.cardsToDiscard.forEach((cardName) => {
            player.removeCardFromHand(cardName);
            gameState.discardPile.addToStack(cardName);
          });
          player.gainResources(gameState, {
            [ResourceType.VP]: numDiscarded,
          });
        }
      } else {
        throw new Error(`Unexpected input type ${gameInput.inputType}`);
      }
    },
  }),
  [CardName.BARGE_TOAD]: new Card({
    name: CardName.BARGE_TOAD,
    numInDeck: 3,
    cardType: CardType.PRODUCTION,
    baseCost: { [ResourceType.BERRY]: 2 },
    baseVP: 1,
    isUnique: false,
    isConstruction: false,
    associatedCard: CardName.TWIG_BARGE,
    resourcesToGain: {},
    cardDescription: toGameText([
      "Gain 2 TWIG for each ",
      { type: "entity", entityType: "card", card: CardName.FARM },
      " in your city.",
    ]),
    productionInner: (
      gameState: GameState,
      gameInput: GameInput,
      cardOwner: Player
    ) => {
      const player = gameState.getActivePlayer();
<<<<<<< HEAD
      const playedFarms = cardOwner.getPlayedCardInfos(CardName.FARM);
      player.gainResources({
=======
      const playedFarms = player.getPlayedCardInfos(CardName.FARM);
      player.gainResources(gameState, {
>>>>>>> 4f64a947
        [ResourceType.TWIG]: 2 * playedFarms.length,
      });
      gameState.addGameLogFromCard(CardName.BARGE_TOAD, [
        player,
        ` gained ${2 * playedFarms.length} TWIG.`,
      ]);
    },
  }),
  [CardName.CASTLE]: new Card({
    name: CardName.CASTLE,
    numInDeck: 2,
    cardType: CardType.PROSPERITY,
    baseCost: {
      [ResourceType.TWIG]: 2,
      [ResourceType.RESIN]: 3,
      [ResourceType.PEBBLE]: 3,
    },
    baseVP: 4,
    isUnique: true,
    isConstruction: true,
    associatedCard: CardName.KING,
    cardDescription: toGameText([
      "VP for each ",
      { type: "em", text: "Common Construction" },
      " in your city.",
    ]),
    // 1 point per common construction
    pointsInner: getPointsPerRarityLabel({ isCritter: false, isUnique: false }),
  }),
  [CardName.CEMETARY]: new Card({
    name: CardName.CEMETARY,
    numInDeck: 2,
    cardType: CardType.DESTINATION,
    baseCost: { [ResourceType.PEBBLE]: 2 },
    baseVP: 0,
    isUnique: true,
    isConstruction: true,
    associatedCard: CardName.UNDERTAKER,
    cardDescription: toGameText([
      "Reveal 4 CARD from the deck or discard pile and play 1 for free. ",
      "Discard the others.",
      { type: "HR" },
      "Worker stays here permanently. ",
    ]),
    maxWorkerSpots: 2,
    numWorkersForPlayerInner: (cardOwner: Player) => {
      return cardOwner.hasCardInCity(CardName.UNDERTAKER) ? 2 : 1;
    },
    playInner: (gameState: GameState, gameInput: GameInput) => {
      // When you place a worker here, reveal 4 cards from the draw pile or
      // discard pile and play 1 of them for free. Discard the others. Your
      // worker must stay here permanently. Cemetery may only have up to 2
      // workers on it, but the second spot must be unlocked by having a Undertaker
      // in your city.
      const player = gameState.getActivePlayer();
      if (gameInput.inputType == GameInputType.VISIT_DESTINATION_CARD) {
        gameState.pendingGameInputs.push({
          inputType: GameInputType.SELECT_OPTION_GENERIC,
          prevInputType: gameInput.inputType,
          label: "Select where to draw CARD",
          options: [
            gameState.deck.length >= 4 && "Deck",
            gameState.discardPile.length >= 4 && "Discard Pile",
          ].filter(Boolean) as string[],
          cardContext: CardName.CEMETARY,
          clientOptions: {
            selectedOption: null,
          },
        });
      } else if (
        gameInput.inputType === GameInputType.SELECT_OPTION_GENERIC &&
        gameInput.cardContext === CardName.CEMETARY
      ) {
        const selectedOption = gameInput.clientOptions.selectedOption;
        if (selectedOption !== "Deck" && selectedOption !== "Discard Pile") {
          throw new Error("Must choose either Deck or Discard Pile");
        }
        const revealedCards =
          selectedOption === "Deck"
            ? [
                gameState.drawCard(),
                gameState.drawCard(),
                gameState.drawCard(),
                gameState.drawCard(),
              ]
            : [
                gameState.discardPile.drawInner(),
                gameState.discardPile.drawInner(),
                gameState.discardPile.drawInner(),
                gameState.discardPile.drawInner(),
              ];
        const filteredOptions = revealedCards.filter((cardName) =>
          player.canAddToCity(cardName, true /* strict */)
        );
        gameState.addGameLogFromCard(CardName.CEMETARY, [
          player,
          " revealed ",
          ...cardListToGameText(revealedCards),
          ` from the ${selectedOption}${
            filteredOptions.length === 0 ? " but is unable to play any" : ""
          }.`,
        ]);
        if (filteredOptions.length !== 0) {
          gameState.pendingGameInputs.push({
            inputType: GameInputType.SELECT_CARDS,
            prevInputType: gameInput.inputType,
            label: "Select 1 CARD to play for free",
            cardOptions: filteredOptions,
            cardOptionsUnfiltered: revealedCards,
            maxToSelect: 1,
            minToSelect: 1,
            cardContext: CardName.CEMETARY,
            clientOptions: {
              selectedCards: [],
            },
          });
        } else {
          revealedCards.forEach((cardName) => {
            gameState.discardPile.addToStack(cardName);
          });
        }
      } else if (
        gameInput.inputType == GameInputType.SELECT_CARDS &&
        gameInput.cardContext === CardName.CEMETARY
      ) {
        const selectedCards = gameInput.clientOptions?.selectedCards;
        if (!selectedCards) {
          throw new Error("Must specify gameInput.clientOptions.selectedCards");
        }
        if (selectedCards.length !== 1) {
          throw new Error("Must select 1 card");
        }
        const selectedCard = selectedCards[0];
        const card = Card.fromName(selectedCard);
        gameState.addGameLogFromCard(CardName.CEMETARY, [
          player,
          " played ",
          card,
          ".",
        ]);
        card.addToCityAndPlay(gameState, gameInput);

        const cardOptionsUnfiltered = [...gameInput.cardOptionsUnfiltered!];
        cardOptionsUnfiltered.splice(
          cardOptionsUnfiltered.indexOf(selectedCard),
          1
        );
        cardOptionsUnfiltered.forEach((cardName) => {
          gameState.discardPile.addToStack(cardName);
        });
      } else {
        throw new Error("Invalid input type");
      }
    },
  }),
  [CardName.CHAPEL]: new Card({
    name: CardName.CHAPEL,
    numInDeck: 2,
    cardType: CardType.DESTINATION,
    baseCost: {
      [ResourceType.TWIG]: 2,
      [ResourceType.RESIN]: 1,
      [ResourceType.PEBBLE]: 1,
    },
    baseVP: 2,
    isUnique: true,
    isConstruction: true,
    associatedCard: CardName.SHEPHERD,
    cardDescription: toGameText([
      "Place 1 VP on this ",
      { type: "entity", entityType: "card", card: CardName.CHAPEL },
      " then draw 2 CARD for each VP on this ",
      { type: "entity", entityType: "card", card: CardName.CHAPEL },
      ".",
    ]),
    playedCardInfoDefault: {
      resources: {
        [ResourceType.VP]: 0,
      },
    },
    playInner: (gameState: GameState, gameInput: GameInput) => {
      if (gameInput.inputType !== GameInputType.VISIT_DESTINATION_CARD) {
        throw new Error("Invalid input type");
      }
      const player = gameState.getActivePlayer();
      const chapelInfo = player.getPlayedCardInfos(CardName.CHAPEL);
      if (chapelInfo.length === 0) {
        throw new Error("Invalid action");
      }
      const playedChapel = chapelInfo[0];
      (playedChapel.resources![ResourceType.VP] as number) += 1;
      player.drawCards(
        gameState,
        (playedChapel.resources![ResourceType.VP] as number) * 2
      );
    },
  }),
  [CardName.CHIP_SWEEP]: new Card({
    name: CardName.CHIP_SWEEP,
    numInDeck: 3,
    cardType: CardType.PRODUCTION,
    baseCost: { [ResourceType.BERRY]: 3 },
    baseVP: 2,
    isUnique: false,
    isConstruction: false,
    associatedCard: CardName.RESIN_REFINERY,
    resourcesToGain: {},
    cardDescription: toGameText("Activate 1 PRODUCTION in your city."),
    playInner: (gameState: GameState, gameInput: GameInput) => {
      const player = gameState.getActivePlayer();
      if (
        gameInput.inputType === GameInputType.SELECT_PLAYED_CARDS &&
        gameInput.cardContext === CardName.CHIP_SWEEP
      ) {
        const selectedCards = gameInput.clientOptions.selectedCards;
        if (
          !selectedCards ||
          selectedCards.length !== 1 ||
          !selectedCards[0].cardName ||
          !player.hasCardInCity(selectedCards[0].cardName)
        ) {
          throw new Error("Invalid input");
        }
        const targetCard = Card.fromName(selectedCards[0].cardName);
        gameState.addGameLogFromCard(CardName.CHIP_SWEEP, [
          player,
          " activated ",
          targetCard,
          ".",
        ]);
        targetCard.reactivateCard(
          gameState,
          gameInput,
          player,
          selectedCards[0]
        );
      }
    },
    productionInner: (gameState: GameState, gameInput: GameInput) => {
      const player = gameState.getActivePlayer();
      const cardOptions = onlyRelevantProductionCards(
        gameState,
        player
          .getAllPlayedCardsByType(CardType.PRODUCTION)
          .filter(({ cardName }) => {
            // Don't let the CHIP_SWEEP copy CHIP_SWEEP
            return cardName !== CardName.CHIP_SWEEP;
          })
      );
      if (cardOptions.length !== 0) {
        gameState.pendingGameInputs.push({
          inputType: GameInputType.SELECT_PLAYED_CARDS,
          prevInputType: gameInput.inputType,
          label: "Select 1 PRODUCTION to activate",
          cardOptions,
          cardContext: CardName.CHIP_SWEEP,
          maxToSelect: 1,
          minToSelect: 1,
          clientOptions: {
            selectedCards: [],
          },
        });
      }
    },
  }),
  [CardName.CLOCK_TOWER]: new Card({
    name: CardName.CLOCK_TOWER,
    numInDeck: 3,
    cardType: CardType.GOVERNANCE,
    baseCost: { [ResourceType.TWIG]: 3, [ResourceType.PEBBLE]: 1 },
    baseVP: 0,
    isUnique: true,
    isConstruction: true,
    associatedCard: CardName.HISTORIAN,
    cardDescription: toGameText([
      "When played, place 3 VP here. ",
      { type: "HR" },
      "At the beginning of Preparing for Season, you may pay 1 VP from here to activate 1 of the Basic or Forest locations where you have a worker deployed.",
    ]),
    playedCardInfoDefault: {
      resources: {
        [ResourceType.VP]: 3,
      },
    },
    playInner: (gameState: GameState, gameInput: GameInput) => {
      const player = gameState.getActivePlayer();
      const playedClockTower = player.getPlayedCardInfos(
        CardName.CLOCK_TOWER
      )?.[0];
      if (!playedClockTower || !playedClockTower.resources?.[ResourceType.VP]) {
        return;
      }
      if (gameInput.inputType === GameInputType.PREPARE_FOR_SEASON) {
        const basicAndForestLocationOptions = player
          .getRecallableWorkers()
          .filter((workerInfo) => {
            if (!workerInfo.location) {
              return false;
            }
            const location = Location.fromName(workerInfo.location);
            return (
              location.type === LocationType.BASIC ||
              location.type === LocationType.FOREST
            );
          });
        if (basicAndForestLocationOptions.length !== 0) {
          gameState.pendingGameInputs.push({
            inputType: GameInputType.SELECT_WORKER_PLACEMENT,
            prevInputType: gameInput.inputType,
            label:
              "You may pay 1 VP from here to activate 1 of the following locations",
            options: basicAndForestLocationOptions,
            cardContext: CardName.CLOCK_TOWER,
            mustSelectOne: false,
            clientOptions: {
              selectedOption: null,
            },
          });
        }
      } else if (
        gameInput.inputType === GameInputType.SELECT_WORKER_PLACEMENT &&
        gameInput.cardContext === CardName.CLOCK_TOWER
      ) {
        const selectedOption = gameInput.clientOptions.selectedOption;
        if (selectedOption) {
          if (!selectedOption.location) {
            throw new Error("Invalid input");
          }
          const location = Location.fromName(selectedOption.location);
          if (
            location.type !== LocationType.BASIC &&
            location.type !== LocationType.FOREST
          ) {
            throw new Error("Can only active basic / forest locations");
          }
          const locationsMap = gameState.locationsMap[location.name];
          if (!locationsMap || locationsMap.indexOf(player.playerId) === -1) {
            throw new Error("Can't find worker at location");
          }
          location.triggerLocation(gameState);
          playedClockTower.resources[ResourceType.VP] =
            (playedClockTower.resources[ResourceType.VP] || 0) - 1;

          gameState.addGameLogFromCard(CardName.CLOCK_TOWER, [
            player,
            " spent 1 VP to activate worker on ",
            location,
            ".",
          ]);
        }
      }
    },
  }),
  [CardName.COURTHOUSE]: new Card({
    name: CardName.COURTHOUSE,
    numInDeck: 2,
    cardType: CardType.GOVERNANCE,
    baseCost: {
      [ResourceType.TWIG]: 1,
      [ResourceType.RESIN]: 1,
      [ResourceType.PEBBLE]: 2,
    },
    baseVP: 2,
    isUnique: true,
    isConstruction: true,
    associatedCard: CardName.JUDGE,
    cardDescription: toGameText([
      "Gain 1 TWIG or 1 RESIN or 1 PEBBLE after you play a ",
      { type: "em", text: "Construction" },
      ".",
    ]),
    playInner: (gameState: GameState, gameInput: GameInput) => {
      const player = gameState.getActivePlayer();
      if (
        gameInput.inputType === GameInputType.PLAY_CARD &&
        gameInput.clientOptions.card !== CardName.COURTHOUSE &&
        gameInput.clientOptions.card &&
        Card.fromName(gameInput.clientOptions.card).isConstruction
      ) {
        gameState.pendingGameInputs.push({
          inputType: GameInputType.SELECT_OPTION_GENERIC,
          label: "Select TWIG / RESIN / PEBBLE",
          prevInputType: gameInput.inputType,
          cardContext: CardName.COURTHOUSE,
          options: ["TWIG", "RESIN", "PEBBLE"],
          clientOptions: {
            selectedOption: null,
          },
        });
      } else if (
        gameInput.inputType === GameInputType.SELECT_OPTION_GENERIC &&
        gameInput.cardContext === CardName.COURTHOUSE
      ) {
        const selectedOption = gameInput.clientOptions?.selectedOption;
        if (["TWIG", "RESIN", "PEBBLE"].indexOf(selectedOption as any) === -1) {
          throw new Error("Invalid input");
        }

        player.gainResources(gameState, {
          [selectedOption as ResourceType]: 1,
        });
        gameState.addGameLogFromCard(CardName.COURTHOUSE, [
          player,
          ` gained ${selectedOption} for playing a Construction.`,
        ]);
      }
    },
  }),
  [CardName.CRANE]: new Card({
    name: CardName.CRANE,
    numInDeck: 3,
    cardType: CardType.GOVERNANCE,
    baseCost: { [ResourceType.PEBBLE]: 1 },
    baseVP: 1,
    isUnique: true,
    isConstruction: true,
    associatedCard: CardName.ARCHITECT,
    cardDescription: toGameText([
      "When playing a ",
      { type: "em", text: "Construction" },
      ", you may discard this ",
      { type: "entity", entityType: "card", card: CardName.CRANE },
      " from your city to play that ",
      { type: "em", text: "Construction" },
      " for 3 fewer ANY.",
    ]),
  }),
  [CardName.DOCTOR]: new Card({
    name: CardName.DOCTOR,
    cardType: CardType.PRODUCTION,
    baseCost: { [ResourceType.BERRY]: 4 },
    numInDeck: 2,
    baseVP: 4,
    isUnique: true,
    isConstruction: false,
    associatedCard: CardName.UNIVERSITY,
    resourcesToGain: {},
    cardDescription: toGameText("You may pay up to 3 BERRY to gain 1 VP each."),
    productionInner: activateCardSpendResourceToGetVPFactory({
      card: CardName.DOCTOR,
      resourceType: ResourceType.BERRY,
      maxToSpend: 3,
    }),
    playInner: playSpendResourceToGetVPFactory({
      card: CardName.DOCTOR,
      resourceType: ResourceType.BERRY,
      maxToSpend: 3,
    }),
  }),
  [CardName.DUNGEON]: new Card({
    name: CardName.DUNGEON,
    cardType: CardType.GOVERNANCE,
    baseCost: { [ResourceType.RESIN]: 1, [ResourceType.PEBBLE]: 2 },
    numInDeck: 2,
    baseVP: 0,
    isUnique: true,
    isConstruction: true,
    associatedCard: CardName.RANGER,
    cardDescription: toGameText([
      "When playing a ",
      { type: "em", text: "Construction" },
      " or ",
      { type: "em", text: "Critter" },
      ", you may place a ",
      { type: "em", text: "Critter" },
      " from your city beneath this ",
      { type: "entity", entityType: "card", card: CardName.DUNGEON },
      " to decrease the cost by 3 ANY.",
    ]),
    playedCardInfoDefault: {
      pairedCards: [],
    },
  }),
  [CardName.EVERTREE]: new Card({
    name: CardName.EVERTREE,
    cardType: CardType.PROSPERITY,
    baseCost: {
      [ResourceType.TWIG]: 3,
      [ResourceType.RESIN]: 3,
      [ResourceType.PEBBLE]: 3,
    },
    numInDeck: 2,
    baseVP: 5,
    isUnique: true,
    isConstruction: true,
    associatedCard: null,
    cardDescription: toGameText("VP for each PROSPERITY in your city."),
    // 1 point per prosperty card
    pointsInner: (gameState: GameState, playerId: string) => {
      const player = gameState.getPlayer(playerId);
      return player.getNumCardType(CardType.PROSPERITY);
    },
  }),
  [CardName.FAIRGROUNDS]: new Card({
    name: CardName.FAIRGROUNDS,
    cardType: CardType.PRODUCTION,
    baseCost: {
      [ResourceType.TWIG]: 1,
      [ResourceType.RESIN]: 2,
      [ResourceType.PEBBLE]: 1,
    },
    numInDeck: 3,
    baseVP: 3,
    isUnique: true,
    isConstruction: true,
    associatedCard: CardName.FOOL,
    cardDescription: toGameText("Draw 2 CARD."),
    resourcesToGain: {
      CARD: 2,
    },
  }),
  [CardName.FARM]: new Card({
    name: CardName.FARM,
    cardType: CardType.PRODUCTION,
    baseCost: { [ResourceType.TWIG]: 2, [ResourceType.RESIN]: 1 },
    numInDeck: 8,
    baseVP: 1,
    isUnique: false,
    isConstruction: true,
    associatedCard: null,
    resourcesToGain: {
      [ResourceType.BERRY]: 1,
    },
  }),
  [CardName.FOOL]: new Card({
    name: CardName.FOOL,
    cardType: CardType.TRAVELER,
    baseCost: { [ResourceType.BERRY]: 3 },
    baseVP: -2,
    numInDeck: 2,
    isUnique: true,
    isConstruction: false,
    associatedCard: CardName.FAIRGROUNDS,
    cardDescription: toGameText([
      "Play this ",
      { type: "entity", entityType: "card", card: CardName.FOOL },
      " into an empty space in an opponent's city.",
    ]),
    canPlayCheckInner: (gameState: GameState, gameInput: GameInput) => {
      const player = gameState.getActivePlayer();
      if (
        !gameState.players
          .filter((p) => p.playerId !== player.playerId)
          .some((p) => p.canAddToCity(CardName.FOOL, true /* strict */))
      ) {
        return `Unable to add ${CardName.FOOL} to any player's city`;
      }
      return null;
    },
    playInner: (gameState: GameState, gameInput: GameInput) => {
      const player = gameState.getActivePlayer();
      if (gameInput.inputType === GameInputType.PLAY_CARD) {
        if (
          gameInput.playedCardContext &&
          player.findPlayedCard(gameInput.playedCardContext)
        ) {
          player.removeCardFromCity(
            gameState,
            gameInput.playedCardContext,
            false /* don't add to discard */
          );
          gameState.addGameLogFromCard(CardName.FOOL, [
            player,
            " removed the ",
            Card.fromName(CardName.FOOL),
            " from their city.",
          ]);
        }
        gameState.pendingGameInputs.push({
          inputType: GameInputType.SELECT_PLAYER,
          prevInputType: gameInput.inputType,
          label: [
            "Select player to play ",
            { type: "entity", entityType: "card", card: CardName.FOOL },
          ],
          cardContext: CardName.FOOL,
          playerOptions: gameState.players
            .filter((p) => {
              return (
                p.playerId !== player.playerId &&
                p.canAddToCity(CardName.FOOL, true /* strict */)
              );
            })
            .map((p) => p.playerId),
          mustSelectOne: true,
          clientOptions: {
            selectedPlayer: null,
          },
        });
      } else if (
        gameInput.inputType === GameInputType.SELECT_PLAYER &&
        gameInput.cardContext === CardName.FOOL
      ) {
        if (!gameInput.clientOptions.selectedPlayer) {
          throw new Error("invalid input");
        }
        const selectedPlayer = gameState.getPlayer(
          gameInput.clientOptions.selectedPlayer
        );
        selectedPlayer.addToCity(CardName.FOOL);
        gameState.addGameLogFromCard(CardName.FOOL, [
          player,
          " added the ",
          Card.fromName(CardName.FOOL),
          " to ",
          selectedPlayer,
          "'s city.",
        ]);
      } else {
        throw new Error(`Invalid input type ${gameInput.inputType}`);
      }
    },
  }),
  [CardName.GENERAL_STORE]: new Card({
    name: CardName.GENERAL_STORE,
    cardType: CardType.PRODUCTION,
    baseCost: { [ResourceType.RESIN]: 1, [ResourceType.PEBBLE]: 1 },
    baseVP: 1,
    numInDeck: 3,
    isUnique: false,
    isConstruction: true,
    associatedCard: CardName.SHOPKEEPER,
    resourcesToGain: {},
    cardDescription: toGameText([
      "Gain 1 BERRY. If you have a ",
      { type: "entity", entityType: "card", card: CardName.FARM },
      " in your city, gain 1 additional BERRY.",
    ]),
    productionInner: (
      gameState: GameState,
      gameInput: GameInput,
      cardOwner: Player
    ) => {
      const player = gameState.getActivePlayer();
      const numToGain = cardOwner.hasCardInCity(CardName.FARM) ? 2 : 1;
      player.gainResources(gameState, {
        [ResourceType.BERRY]: numToGain,
      });
      gameState.addGameLogFromCard(CardName.GENERAL_STORE, [
        player,
        ` gained ${numToGain} BERRY.`,
      ]);
    },
  }),
  [CardName.HISTORIAN]: new Card({
    name: CardName.HISTORIAN,
    cardType: CardType.GOVERNANCE,
    baseCost: { [ResourceType.BERRY]: 2 },
    baseVP: 1,
    numInDeck: 3,
    isUnique: true,
    isConstruction: false,
    associatedCard: CardName.CLOCK_TOWER,
    cardDescription: toGameText([
      "Draw 1 CARD after you play a ",
      { type: "em", text: "Critter" },
      " or ",
      { type: "em", text: "Construction" },
      ".",
    ]),
    playInner: (gameState: GameState, gameInput: GameInput) => {
      const player = gameState.getActivePlayer();
      if (
        gameInput.inputType === GameInputType.PLAY_CARD &&
        gameInput.clientOptions.card !== CardName.HISTORIAN
      ) {
        player.drawCards(gameState, 1);
        gameState.addGameLogFromCard(CardName.HISTORIAN, [
          player,
          ` drew 1 CARD.`,
        ]);
      }
    },
  }),
  [CardName.HUSBAND]: new Card({
    name: CardName.HUSBAND,
    cardType: CardType.PRODUCTION,
    baseCost: { [ResourceType.BERRY]: 3 },
    baseVP: 2,
    numInDeck: 4,
    isUnique: false,
    isConstruction: false,
    associatedCard: CardName.FARM,
    cardDescription: toGameText([
      "Gain 1 ANY if paired with a ",
      { type: "entity", entityType: "card", card: CardName.WIFE },
      " and you have at least 1 ",
      { type: "entity", entityType: "card", card: CardName.FARM },
      " in your city.",
    ]),
    resourcesToGain: {},
    playInner: (gameState: GameState, gameInput: GameInput) => {
      const gainAnyHelper = new GainAnyResource({
        cardContext: CardName.HUSBAND,
      });
      if (gainAnyHelper.matchesGameInput(gameInput)) {
        gainAnyHelper.play(gameState, gameInput);
      }
    },
    productionInner: (
      gameState: GameState,
      gameInput: GameInput,
      cardOwner: Player
    ) => {
      const playedHusbands = cardOwner.getPlayedCardInfos(CardName.HUSBAND);
      const playedWifes = cardOwner.getPlayedCardInfos(CardName.WIFE);
      if (
        cardOwner.hasCardInCity(CardName.FARM) &&
        playedHusbands.length <= playedWifes.length
      ) {
        const gainAnyHelper = new GainAnyResource({
          cardContext: CardName.HUSBAND,
        });
        gameState.pendingGameInputs.push(
          gainAnyHelper.getGameInput({ prevInputType: gameInput.inputType })
        );
      }
    },
  }),
  [CardName.INN]: new Card({
    name: CardName.INN,
    cardType: CardType.DESTINATION,
    baseCost: { [ResourceType.TWIG]: 2, [ResourceType.RESIN]: 1 },
    baseVP: 2,
    numInDeck: 3,
    isUnique: false,
    isConstruction: true,
    associatedCard: CardName.INNKEEPER,
    isOpenDestination: true,
    cardDescription: toGameText([
      "Play a ",
      { type: "em", text: "Critter" },
      " or ",
      { type: "em", text: "Construction" },
      " from the Meadow for 3 fewer ANY.",
      { type: "HR" },
      "Other players may visit this card.",
    ]),
    canPlayCheckInner: (gameState: GameState, gameInput: GameInput) => {
      const player = gameState.getActivePlayer();
      if (gameInput.inputType === GameInputType.VISIT_DESTINATION_CARD) {
        const resources = player.getResources();
        const canPlayMeadowCard = gameState.meadowCards.some((cardName) => {
          const card = Card.fromName(cardName);
          return (
            player.canAddToCity(cardName, true /* strict */) &&
            player.isPaidResourcesValid(
              resources,
              card.baseCost,
              "ANY 3",
              false
            )
          );
        });
        if (!canPlayMeadowCard) {
          return `Cannot play any cards from the Meadow`;
        }
      }
      return null;
    },
    // Play meadow card for 3 less resources
    playInner: (gameState: GameState, gameInput: GameInput) => {
      const player = gameState.getActivePlayer();
      if (gameInput.inputType === GameInputType.VISIT_DESTINATION_CARD) {
        // add pending input to select 1 card from the list of meadow cards
        const resources = player.getResources();
        gameState.pendingGameInputs.push({
          inputType: GameInputType.SELECT_CARDS,
          prevInputType: gameInput.inputType,
          label: "Select 1 CARD from the Meadow to play for 3 fewer ANY",
          cardOptions: gameState.meadowCards.filter((cardName) => {
            const card = Card.fromName(cardName);
            return (
              player.canAddToCity(cardName, true /* strict */) &&
              player.isPaidResourcesValid(
                resources,
                card.baseCost,
                "ANY 3",
                false
              )
            );
          }),
          maxToSelect: 1,
          minToSelect: 1,
          cardContext: CardName.INN,
          clientOptions: {
            selectedCards: [],
          },
        });
      } else if (
        gameInput.inputType === GameInputType.SELECT_CARDS &&
        gameInput.cardContext === CardName.INN
      ) {
        const selectedCards = gameInput.clientOptions.selectedCards;
        if (!selectedCards) {
          throw new Error("Must select card to play.");
        }
        if (selectedCards.length !== 1) {
          throw new Error("Can only play 1 card.");
        }
        const selectedCardName = selectedCards[0];
        if (gameState.meadowCards.indexOf(selectedCardName) < 0) {
          throw new Error("Cannot find selected card in the Meadow.");
        }
        const selectedCard = Card.fromName(selectedCardName);
        if (!player.canAddToCity(selectedCardName, true /* strict */)) {
          throw new Error(`Unable to add ${selectedCardName} to city`);
        }

        gameState.addGameLogFromCard(CardName.INN, [
          player,
          " selected ",
          selectedCard,
          " to play from the Meadow.",
        ]);

        if (sumResources(selectedCard.baseCost) <= 3) {
          gameState.removeCardFromMeadow(selectedCard.name);
          gameState.replenishMeadow();
          selectedCard.addToCityAndPlay(gameState, gameInput);
          gameState.addGameLogFromCard(CardName.INN, [
            player,
            " played ",
            selectedCard,
            " from the Meadow.",
          ]);
        } else {
          gameState.pendingGameInputs.push({
            inputType: GameInputType.SELECT_PAYMENT_FOR_CARD,
            prevInputType: gameInput.inputType,
            cardContext: CardName.INN,
            card: selectedCardName,
            clientOptions: {
              card: selectedCardName,
              paymentOptions: { resources: {} },
            },
          });
        }
      } else if (
        gameInput.inputType === GameInputType.SELECT_PAYMENT_FOR_CARD &&
        gameInput.cardContext === CardName.INN
      ) {
        if (!gameInput.clientOptions?.paymentOptions?.resources) {
          throw new Error(
            "Invalid input: clientOptions.paymentOptions.resources missing"
          );
        }
        const card = Card.fromName(gameInput.card);
        const paymentError = player.validatePaidResources(
          gameInput.clientOptions.paymentOptions.resources,
          card.baseCost,
          "ANY 3"
        );
        if (paymentError) {
          throw new Error(paymentError);
        }
        player.payForCard(gameState, gameInput);
        card.addToCityAndPlay(gameState, gameInput);

        gameState.removeCardFromMeadow(card.name);
        gameState.replenishMeadow();

        gameState.addGameLogFromCard(CardName.INN, [
          player,
          " played ",
          card,
          " from the Meadow.",
        ]);
      }
    },
  }),
  [CardName.INNKEEPER]: new Card({
    name: CardName.INNKEEPER,
    cardType: CardType.GOVERNANCE,
    baseCost: { [ResourceType.BERRY]: 1 },
    baseVP: 1,
    numInDeck: 3,
    isUnique: true,
    isConstruction: false,
    associatedCard: CardName.INN,
    cardDescription: toGameText([
      "When playing a ",
      { type: "em", text: "Critter" },
      ", you may discard this ",
      { type: "entity", entityType: "card", card: CardName.INNKEEPER },
      " from your city to decrease the cost by 3 BERRY.",
    ]),
  }),
  [CardName.JUDGE]: new Card({
    name: CardName.JUDGE,
    cardType: CardType.GOVERNANCE,
    baseCost: { [ResourceType.BERRY]: 3 },
    baseVP: 2,
    numInDeck: 2,
    isUnique: true,
    isConstruction: false,
    associatedCard: CardName.COURTHOUSE,
    cardDescription: toGameText([
      "When you play a ",
      { type: "em", text: "Critter" },
      " or ",
      { type: "em", text: "Construction" },
      ", you may replace 1 ANY with 1 ANY.",
    ]),
  }),
  [CardName.KING]: new Card({
    name: CardName.KING,
    cardType: CardType.PROSPERITY,
    baseCost: { [ResourceType.BERRY]: 6 },
    baseVP: 4,
    numInDeck: 2,
    isUnique: true,
    isConstruction: false,
    associatedCard: CardName.CASTLE,
    cardDescription: toGameText([
      "1 VP for each basic event you achieved.",
      { type: "BR" },
      "2 VP for each special event you achieved.",
    ]),
    pointsInner: (gameState: GameState, playerId: string) => {
      let numPoints = 0;
      const player = gameState.getPlayer(playerId);
      Object.keys(player.claimedEvents).forEach((eventName) => {
        const event = Event.fromName(eventName as EventName);
        if (event.type === EventType.BASIC) {
          numPoints += 1;
        } else if (event.type === EventType.SPECIAL) {
          numPoints += 2;
        }
      });
      return numPoints;
    },
  }),
  [CardName.LOOKOUT]: new Card({
    name: CardName.LOOKOUT,
    cardType: CardType.DESTINATION,
    baseCost: {
      [ResourceType.TWIG]: 1,
      [ResourceType.RESIN]: 1,
      [ResourceType.PEBBLE]: 1,
    },
    baseVP: 2,
    numInDeck: 2,
    isUnique: true,
    isConstruction: true,
    associatedCard: CardName.WANDERER,
    cardDescription: [
      {
        type: "text",
        text: "Copy any Basic or Forest location.",
      },
    ],
    playInner: (gameState: GameState, gameInput: GameInput) => {
      const player = gameState.getActivePlayer();
      if (gameInput.inputType === GameInputType.VISIT_DESTINATION_CARD) {
        // Ask player which location they want to copy
        const possibleLocations = gameState
          .getPlayableLocations({ checkCanPlaceWorker: false })
          .map((locationName) => {
            return Location.fromName(locationName);
          })
          .filter((location) => {
            return (
              location.type === LocationType.BASIC ||
              location.type === LocationType.FOREST
            );
          });

        if (possibleLocations.length === 0) {
          // This should never happen because there are unlimited basic locations.
          throw new Error("No location available to copy.");
        }

        gameState.pendingGameInputs.push({
          inputType: GameInputType.SELECT_LOCATION,
          prevInputType: gameInput.inputType,
          label: "Select location to copy",
          cardContext: CardName.LOOKOUT,
          locationOptions: possibleLocations.map((x) => x.name),
          clientOptions: {
            selectedLocation: null,
          },
        });
      } else if (
        gameInput.inputType === GameInputType.SELECT_LOCATION &&
        gameInput.cardContext === CardName.LOOKOUT
      ) {
        const selectedLocation = gameInput.clientOptions.selectedLocation;
        if (
          !selectedLocation ||
          gameInput.locationOptions.indexOf(selectedLocation) === -1
        ) {
          throw new Error("Invalid location selected");
        }
        const location = Location.fromName(selectedLocation);
        if (
          location.type !== LocationType.BASIC &&
          location.type !== LocationType.FOREST
        ) {
          throw new Error(
            `Cannot copy ${selectedLocation}. Only basic and forest locations are allowed.`
          );
        }
        if (!location.canPlay(gameState, gameInput)) {
          throw new Error("Location can't be played");
        }
        gameState.addGameLogFromCard(CardName.LOOKOUT, [
          player,
          " copied ",
          location,
          ".",
        ]);
        location.triggerLocation(gameState);
      }
    },
  }),
  [CardName.MINE]: new Card({
    name: CardName.MINE,
    cardType: CardType.PRODUCTION,
    baseCost: {
      [ResourceType.TWIG]: 1,
      [ResourceType.RESIN]: 1,
      [ResourceType.PEBBLE]: 1,
    },
    baseVP: 2,
    numInDeck: 3,
    isUnique: false,
    isConstruction: true,
    associatedCard: CardName.MINER_MOLE,
    resourcesToGain: {
      [ResourceType.PEBBLE]: 1,
    },
  }),
  [CardName.MINER_MOLE]: new Card({
    name: CardName.MINER_MOLE,
    cardType: CardType.PRODUCTION,
    baseCost: { [ResourceType.BERRY]: 3 },
    baseVP: 1,
    numInDeck: 3,
    isUnique: false,
    isConstruction: false,
    associatedCard: CardName.MINE,
    resourcesToGain: {},
    cardDescription: toGameText("Copy 1 PRODUCTION in an opponent's city"),
    playInner: (gameState: GameState, gameInput: GameInput) => {
      const player = gameState.getActivePlayer();
      if (
        gameInput.inputType === GameInputType.SELECT_PLAYED_CARDS &&
        gameInput.cardContext === CardName.MINER_MOLE
      ) {
        const selectedCards = gameInput.clientOptions.selectedCards;
        if (
          !selectedCards ||
          selectedCards.length !== 1 ||
          !selectedCards[0].cardName
        ) {
          throw new Error("Invalid input");
        }
        const cardOwner = gameState.getPlayer(selectedCards[0].cardOwnerId);
        const targetCard = Card.fromName(selectedCards[0].cardName);
        if (!cardOwner.hasCardInCity(selectedCards[0].cardName)) {
          throw new Error("Can't find card to copy");
        }
        if (targetCard.cardType !== CardType.PRODUCTION) {
          throw new Error("Can only copy production cards");
        }
        gameState.addGameLogFromCard(CardName.MINER_MOLE, [
          player,
          " activated ",
          targetCard,
          " from ",
          cardOwner,
          "'s city.",
        ]);
        targetCard.reactivateCard(
          gameState,
          gameInput,
          cardOwner,
          selectedCards[0]
        );
      }
    },
    productionInner: (gameState: GameState, gameInput: GameInput) => {
      const player = gameState.getActivePlayer();
      // If another player has a miner mole, we can copy any card in the game.
      const canMinerMoleMinerMole = gameState.players
        .filter((x) => x.playerId !== player.playerId)
        .some((x) => x.hasCardInCity(CardName.MINER_MOLE));

      const productionPlayedCards: PlayedCardInfo[] = [];
      gameState.players.forEach((p) => {
        if (p.playerId === player.playerId) {
          if (canMinerMoleMinerMole) {
            productionPlayedCards.push(
              ...p.getAllPlayedCardsByType(CardType.PRODUCTION)
            );
          }
        } else {
          productionPlayedCards.push(
            ...p.getAllPlayedCardsByType(CardType.PRODUCTION)
          );
        }
      });
      const cardOptions = onlyRelevantProductionCards(
        gameState,
        productionPlayedCards.filter((playedCardInfo) => {
          // Don't MINER_MOLE MINER_MOLE OR CHIP_SWEEP
          return (
            playedCardInfo.cardName !== CardName.MINER_MOLE &&
            playedCardInfo.cardName !== CardName.CHIP_SWEEP
          );
        })
      );
      if (cardOptions.length !== 0) {
        gameState.pendingGameInputs.push({
          inputType: GameInputType.SELECT_PLAYED_CARDS,
          prevInputType: gameInput.inputType,
          cardContext: CardName.MINER_MOLE,
          label: "Select 1 PRODUCTION to activate",
          cardOptions,
          maxToSelect: 1,
          minToSelect: 1,
          clientOptions: {
            selectedCards: [],
          },
        });
      }
    },
  }),
  [CardName.MONASTERY]: new Card({
    name: CardName.MONASTERY,
    cardType: CardType.DESTINATION,
    baseCost: {
      [ResourceType.TWIG]: 1,
      [ResourceType.RESIN]: 1,
      [ResourceType.PEBBLE]: 1,
    },
    baseVP: 1,
    numInDeck: 2,
    isUnique: true,
    isConstruction: true,
    associatedCard: CardName.MONK,
    cardDescription: toGameText([
      "Give 2 ANY to an opponent and gain 4 VP.",
      { type: "HR" },
      "Worker stays here permanently.",
    ]),
    maxWorkerSpots: 2,
    numWorkersForPlayerInner: (cardOwner: Player) => {
      return cardOwner.hasCardInCity(CardName.MONK) ? 2 : 1;
    },
    canPlayCheckInner: (gameState: GameState, gameInput: GameInput) => {
      const player = gameState.getActivePlayer();
      if (gameInput.inputType === GameInputType.VISIT_DESTINATION_CARD) {
        const numResources =
          player.getNumResourcesByType(ResourceType.BERRY) +
          player.getNumResourcesByType(ResourceType.TWIG) +
          player.getNumResourcesByType(ResourceType.PEBBLE) +
          player.getNumResourcesByType(ResourceType.RESIN);
        if (numResources < 2) {
          return "Need at least 2 resources to visit the Monastery";
        }
      }
      return null;
    },
    playInner: (gameState: GameState, gameInput: GameInput) => {
      const player = gameState.getActivePlayer();
      if (gameInput.inputType === GameInputType.VISIT_DESTINATION_CARD) {
        gameState.pendingGameInputs.push({
          inputType: GameInputType.SELECT_RESOURCES,
          toSpend: true,
          label: "Select 2 ANY to give to another player",
          prevInputType: gameInput.inputType,
          cardContext: CardName.MONASTERY,
          maxResources: 2,
          minResources: 2,
          clientOptions: {
            resources: {},
          },
        });
      } else if (
        gameInput.inputType === GameInputType.SELECT_RESOURCES &&
        gameInput.cardContext === CardName.MONASTERY
      ) {
        if (sumResources(gameInput.clientOptions.resources) !== 2) {
          throw new Error(
            `Must choose 2 resources, got: ${JSON.stringify(
              gameInput.clientOptions.resources
            )}`
          );
        }
        gameState.pendingGameInputs.push({
          inputType: GameInputType.SELECT_PLAYER,
          prevInputType: gameInput.inputType,
          label: [
            "Select player to give ",
            ...resourceMapToGameText(gameInput.clientOptions.resources),
          ],
          prevInput: gameInput,
          cardContext: CardName.MONASTERY,
          playerOptions: gameState.players
            .filter((p) => p.playerId !== player.playerId)
            .map((p) => p.playerId),
          mustSelectOne: true,
          clientOptions: {
            selectedPlayer: null,
          },
        });
      } else if (
        gameInput.inputType === GameInputType.SELECT_PLAYER &&
        gameInput.cardContext === CardName.MONASTERY
      ) {
        const selectedPlayer = gameInput.clientOptions.selectedPlayer;
        if (!selectedPlayer) {
          throw new Error(
            "Must specify gameInput.clientOptions.selectedPlayer"
          );
        }
        if (selectedPlayer == player.playerId) {
          throw new Error("Cannot select yourself");
        }
        const prevInput = gameInput.prevInput;
        if (prevInput?.inputType !== GameInputType.SELECT_RESOURCES) {
          throw new Error("Unexpected game input");
        }
        const targetPlayer = gameState.getPlayer(selectedPlayer);
        const resources = prevInput.clientOptions.resources;
        player.spendResources(resources);
        targetPlayer.gainResources(gameState, resources);
        player.gainResources(gameState, {
          [ResourceType.VP]: 4,
        });
        gameState.addGameLogFromCard(CardName.MONASTERY, [
          player,
          " gave ",
          ...resourceMapToGameText(resources),
          " to ",
          targetPlayer,
          " to gain 4 VP.",
        ]);
      } else {
        throw new Error("Invalid input type");
      }
    },
  }),
  [CardName.MONK]: new Card({
    name: CardName.MONK,
    cardType: CardType.PRODUCTION,
    baseCost: { [ResourceType.BERRY]: 1 },
    baseVP: 0,
    numInDeck: 2,
    isUnique: true,
    isConstruction: false,
    associatedCard: CardName.MONASTERY,
    resourcesToGain: {},
    cardDescription: toGameText([
      "You may give up to 2 BERRY to an opponent to gain 2 VP each.",
      { type: "HR" },
      "Unlocks second ",
      { type: "entity", entityType: "card", card: CardName.MONASTERY },
      ".",
    ]),
    playInner: (gameState: GameState, gameInput: GameInput) => {
      const player = gameState.getActivePlayer();
      if (
        gameInput.inputType === GameInputType.SELECT_RESOURCES &&
        gameInput.cardContext === CardName.MONK
      ) {
        const numBerries =
          gameInput.clientOptions.resources[ResourceType.BERRY] || 0;
        if (numBerries === 0) {
          // Only log if its not an auto advanced input.
          if (!gameInput.isAutoAdvancedInput) {
            gameState.addGameLogFromCard(CardName.MONK, [
              player,
              " decline to give up any BERRY.",
            ]);
          }
          return;
        }
        if (numBerries > 2) {
          throw new Error("Too many berries");
        }
        player.spendResources({
          [ResourceType.BERRY]: numBerries,
        });
        gameState.pendingGameInputs.push({
          inputType: GameInputType.SELECT_PLAYER,
          prevInputType: gameInput.inputType,
          label: `Select player to give ${numBerries} BERRY`,
          prevInput: gameInput,
          cardContext: CardName.MONK,
          playerOptions: gameState.players
            .filter((p) => p.playerId !== player.playerId)
            .map((p) => p.playerId),
          mustSelectOne: true,
          clientOptions: {
            selectedPlayer: null,
          },
        });
      } else if (
        gameInput.inputType === GameInputType.SELECT_PLAYER &&
        gameInput.cardContext === CardName.MONK
      ) {
        if (
          !gameInput.prevInput ||
          gameInput.prevInput.inputType !== GameInputType.SELECT_RESOURCES
        ) {
          throw new Error("Invalid input");
        }
        if (!gameInput.clientOptions.selectedPlayer) {
          throw new Error("Invalid input");
        }
        if (gameInput.clientOptions.selectedPlayer === player.playerId) {
          throw new Error("Invalid input");
        }
        const numBerries =
          gameInput.prevInput.clientOptions.resources[ResourceType.BERRY] || 0;
        const targetPlayer = gameState.getPlayer(
          gameInput.clientOptions.selectedPlayer
        );
        targetPlayer.gainResources(gameState, {
          [ResourceType.BERRY]: numBerries,
        });
        player.gainResources(gameState, {
          [ResourceType.VP]: 2 * numBerries,
        });
        gameState.addGameLogFromCard(CardName.MONK, [
          player,
          ` gave ${numBerries} BERRY to `,
          targetPlayer,
          ` to gain ${numBerries * 2} VP.`,
        ]);
      }
    },
    productionInner: (gameState: GameState, gameInput: GameInput) => {
      gameState.pendingGameInputs.push({
        inputType: GameInputType.SELECT_RESOURCES,
        label: "Give another player up to 2 BERRY to gain 2 VP each",
        toSpend: true,
        prevInputType: gameInput.inputType,
        maxResources: 2,
        minResources: 0,
        specificResource: ResourceType.BERRY,
        cardContext: CardName.MONK,
        clientOptions: {
          resources: {},
        },
      });
    },
  }),
  [CardName.PALACE]: new Card({
    name: CardName.PALACE,
    cardType: CardType.PROSPERITY,
    baseCost: {
      [ResourceType.TWIG]: 2,
      [ResourceType.RESIN]: 3,
      [ResourceType.PEBBLE]: 3,
    },
    baseVP: 4,
    numInDeck: 2,
    isUnique: true,
    isConstruction: true,
    associatedCard: CardName.QUEEN,
    cardDescription: toGameText([
      "VP for each ",
      { type: "em", text: "Unique Construction" },
      " in your city",
    ]),
    // 1 point per unique construction
    pointsInner: getPointsPerRarityLabel({ isCritter: false, isUnique: true }),
  }),
  [CardName.PEDDLER]: new Card({
    name: CardName.PEDDLER,
    cardType: CardType.PRODUCTION,
    baseCost: { [ResourceType.BERRY]: 2 },
    baseVP: 1,
    numInDeck: 3,
    isUnique: false,
    isConstruction: false,
    associatedCard: CardName.RUINS,
    resourcesToGain: {},
    cardDescription: toGameText(
      "You may pay up to 2 ANY to gain an equal amount of ANY."
    ),
    playInner: (gameState: GameState, gameInput: GameInput) => {
      const player = gameState.getActivePlayer();
      const gainAnyHelper = new GainMoreThan1AnyResource({
        cardContext: CardName.PEDDLER,
      });
      if (
        gameInput.inputType === GameInputType.SELECT_RESOURCES &&
        gameInput.cardContext === CardName.PEDDLER
      ) {
        if (gameInput.prevInputType !== GameInputType.SELECT_RESOURCES) {
          const numResources = sumResources(gameInput.clientOptions.resources);
          if (numResources < gameInput.minResources) {
            throw new Error("Too few resources");
          } else if (numResources > gameInput.maxResources) {
            throw new Error("Too many resources");
          }
          if (numResources !== 0) {
            gameState.pendingGameInputs.push(
              gainAnyHelper.getGameInput(numResources, {
                prevInputType: gameInput.inputType,
              })
            );

            player.spendResources(gameInput.clientOptions.resources);
            gameState.addGameLogFromCard(CardName.PEDDLER, [
              player,
              " paid ",
              ...resourceMapToGameText(gameInput.clientOptions.resources),
              ".",
            ]);
          }
        } else {
          gainAnyHelper.play(gameState, gameInput);
        }
      }
    },
    productionInner: (gameState: GameState, gameInput: GameInput) => {
      gameState.pendingGameInputs.push({
        inputType: GameInputType.SELECT_RESOURCES,
        toSpend: true,
        label: `Pay up to 2 ANY to gain an equal amount of ANY`,
        prevInputType: gameInput.inputType,
        cardContext: CardName.PEDDLER,
        maxResources: 2,
        minResources: 0,
        clientOptions: {
          resources: {},
        },
      });
    },
  }),
  [CardName.POST_OFFICE]: new Card({
    name: CardName.POST_OFFICE,
    cardType: CardType.DESTINATION,
    baseCost: { [ResourceType.TWIG]: 1, [ResourceType.RESIN]: 2 },
    baseVP: 2,
    numInDeck: 3,
    isUnique: false,
    isConstruction: true,
    associatedCard: CardName.POSTAL_PIGEON,
    isOpenDestination: true,
    cardDescription: toGameText([
      "Give an opponent 2 CARD, then discard any number of CARD ",
      "and draw up to your hand limit.",
      { type: "HR" },
      "Other players may visit this card.",
    ]),
    canPlayCheckInner: (gameState: GameState, gameInput: GameInput) => {
      if (gameInput.inputType === GameInputType.VISIT_DESTINATION_CARD) {
        // Need at least 2 cards to visit this card
        const player = gameState.getActivePlayer();
        if (player.cardsInHand.length < 2) {
          return `Need at least 2 cards in hand to visit ${
            CardName.POST_OFFICE
          }\n ${JSON.stringify(player.cardsInHand, null, 2)}`;
        }
      }
      return null;
    },
    playInner: (gameState: GameState, gameInput: GameInput) => {
      const player = gameState.getActivePlayer();
      if (gameInput.inputType === GameInputType.VISIT_DESTINATION_CARD) {
        gameState.pendingGameInputs.push({
          inputType: GameInputType.SELECT_PLAYER,
          label: "Select Player to give 2 CARD",
          prevInputType: gameInput.inputType,
          cardContext: CardName.POST_OFFICE,
          playerOptions: gameState.players
            .filter((p) => p.playerId !== player.playerId)
            .map((p) => p.playerId),
          mustSelectOne: true,
          clientOptions: {
            selectedPlayer: null,
          },
        });
      } else if (
        gameInput.inputType === GameInputType.SELECT_PLAYER &&
        gameInput.cardContext === CardName.POST_OFFICE
      ) {
        if (!gameInput.clientOptions.selectedPlayer) {
          throw new Error("Must select a player");
        }
        const selectedPlayer = gameState.getPlayer(
          gameInput.clientOptions.selectedPlayer
        );
        gameState.pendingGameInputs.push({
          inputType: GameInputType.SELECT_CARDS,
          prevInputType: gameInput.inputType,
          label: [
            "Select 2 CARD to give to ",
            selectedPlayer.getGameTextPart(),
          ],
          prevInput: gameInput,
          cardContext: CardName.POST_OFFICE,
          cardOptions: player.cardsInHand,
          maxToSelect: 2,
          minToSelect: 2,
          clientOptions: {
            selectedCards: [],
          },
        });
      } else if (
        gameInput.inputType === GameInputType.SELECT_CARDS &&
        gameInput.cardContext === CardName.POST_OFFICE
      ) {
        if (
          gameInput.prevInput &&
          gameInput.prevInput.inputType === GameInputType.SELECT_PLAYER
        ) {
          if (!gameInput.prevInput.clientOptions.selectedPlayer) {
            throw new Error("Invalid input");
          }
          if (gameInput.clientOptions.selectedCards.length !== 2) {
            throw new Error("Must select 2 cards");
          }
          const selectedPlayer = gameState.getPlayer(
            gameInput.prevInput.clientOptions.selectedPlayer
          );
          gameInput.clientOptions.selectedCards.forEach((cardName) => {
            player.removeCardFromHand(cardName);
            selectedPlayer.addCardToHand(gameState, cardName);
          });
          gameState.addGameLogFromCard(CardName.POST_OFFICE, [
            player,
            " gave ",
            selectedPlayer,
            " 2 CARD.",
          ]);
          gameState.pendingGameInputs.push({
            inputType: GameInputType.SELECT_CARDS,
            prevInputType: gameInput.inputType,
            label: `Select any number of CARD to discard from your hand`,
            cardContext: CardName.POST_OFFICE,
            cardOptions: player.cardsInHand,
            maxToSelect: player.cardsInHand.length,
            minToSelect: 0,
            clientOptions: {
              selectedCards: [],
            },
          });
        } else {
          gameInput.clientOptions.selectedCards.forEach((cardName) => {
            player.removeCardFromHand(cardName);
            gameState.discardPile.addToStack(cardName);
          });
          const numDiscarded = gameInput.clientOptions.selectedCards.length;
          const numDrawn = player.drawMaxCards(gameState);
          gameState.addGameLogFromCard(CardName.POST_OFFICE, [
            player,
            ` discarded ${numDiscarded} CARD and drew ${numDrawn} CARD.`,
          ]);
        }
      }
    },
  }),
  [CardName.POSTAL_PIGEON]: new Card({
    name: CardName.POSTAL_PIGEON,
    cardType: CardType.TRAVELER,
    baseCost: { [ResourceType.BERRY]: 2 },
    baseVP: 0,
    numInDeck: 3,
    isUnique: false,
    isConstruction: false,
    associatedCard: CardName.POST_OFFICE,
    cardDescription: toGameText([
      "Reveal 2 CARD. ",
      "You may play 1 worth up to 3 VP for free. ",
      "Discard the other.",
    ]),
    playInner: (gameState: GameState, gameInput: GameInput) => {
      const player = gameState.getActivePlayer();
      if (gameInput.inputType === GameInputType.PLAY_CARD) {
        const cardOptions = [gameState.drawCard(), gameState.drawCard()];
        gameState.pendingGameInputs.push({
          inputType: GameInputType.SELECT_CARDS,
          prevInputType: gameInput.inputType,
          cardContext: CardName.POSTAL_PIGEON,
          label: `Select up to 1 CARD to play for free`,
          maxToSelect: 1,
          minToSelect: 0,
          cardOptions: cardOptions.filter((cardName) => {
            const cardOption = Card.fromName(cardName);
            if (cardOption.baseVP > 3) {
              return false;
            }
            return player.canAddToCity(cardName, true /* strict */);
          }),
          cardOptionsUnfiltered: cardOptions,
          clientOptions: {
            selectedCards: [],
          },
        });
        gameState.addGameLogFromCard(CardName.POSTAL_PIGEON, [
          player,
          " revealed ",
          ...cardListToGameText(cardOptions),
          ".",
        ]);
      } else if (
        gameInput.inputType === GameInputType.SELECT_CARDS &&
        gameInput.prevInputType === GameInputType.PLAY_CARD &&
        gameInput.cardContext === CardName.POSTAL_PIGEON &&
        gameInput.cardOptionsUnfiltered
      ) {
        const player = gameState.getActivePlayer();
        const cardOptionsUnfiltered = [...gameInput.cardOptionsUnfiltered];
        const selectedCards = gameInput.clientOptions.selectedCards;
        if (selectedCards.length > 1) {
          throw new Error("Too many cards");
        } else if (selectedCards.length === 1) {
          const selectedCard = selectedCards[0];
          const card = Card.fromName(selectedCard);
          gameState.addGameLogFromCard(CardName.POSTAL_PIGEON, [
            player,
            " chose to play ",
            card,
            ".",
          ]);
          card.addToCityAndPlay(gameState, gameInput);
          cardOptionsUnfiltered.splice(
            cardOptionsUnfiltered.indexOf(selectedCard),
            1
          );
        } else {
          gameState.addGameLogFromCard(CardName.POSTAL_PIGEON, [
            player,
            " chose to play none of the cards.",
          ]);
        }
        cardOptionsUnfiltered.forEach((cardName) => {
          gameState.discardPile.addToStack(cardName);
        });
      } else {
        throw new Error("Invalid game input");
      }
    },
  }),
  [CardName.QUEEN]: new Card({
    name: CardName.QUEEN,
    cardType: CardType.DESTINATION,
    baseCost: { [ResourceType.BERRY]: 5 },
    baseVP: 4,
    numInDeck: 2,
    isUnique: true,
    isConstruction: false,
    associatedCard: CardName.PALACE,
    cardDescription: toGameText("Play a CARD worth up to 3 VP for free."),
    canPlayCheckInner: (gameState: GameState, gameInput: GameInput) => {
      const player = gameState.getActivePlayer();
      if (gameInput.inputType === GameInputType.VISIT_DESTINATION_CARD) {
        const hasPlayableCard = [
          ...gameState.meadowCards,
          ...player.cardsInHand,
        ].some((cardName) => {
          const card = Card.fromName(cardName);
          return (
            card.baseVP <= 3 &&
            player.canAddToCity(
              cardName,
              true /* strict because we won't use other card effects */
            )
          );
        });
        if (!hasPlayableCard) {
          return "No playable cards worth less than 3 VP";
        }
      }
      return null;
    },
    playInner: (gameState: GameState, gameInput: GameInput) => {
      const player = gameState.getActivePlayer();
      if (gameInput.inputType === GameInputType.VISIT_DESTINATION_CARD) {
        // Find all playable cards worth up to 3 baseVP
        const playableCards: CardName[] = [];
        [...player.cardsInHand, ...gameState.meadowCards].forEach(
          (cardName) => {
            const card = Card.fromName(cardName as CardName);
            if (
              card.baseVP <= 3 &&
              player.canAddToCity(cardName, true /* strict */)
            ) {
              playableCards.push(card.name);
            }
          }
        );

        gameState.pendingGameInputs.push({
          inputType: GameInputType.SELECT_CARDS,
          prevInputType: gameInput.inputType,
          label: "Select CARD to play for free",
          cardOptions: playableCards,
          maxToSelect: 1,
          minToSelect: 1,
          cardContext: CardName.QUEEN,
          clientOptions: {
            selectedCards: [],
          },
        });
      } else if (
        gameInput.inputType === GameInputType.SELECT_CARDS &&
        gameInput.cardContext === CardName.QUEEN
      ) {
        const selectedCards = gameInput.clientOptions.selectedCards;
        if (!selectedCards) {
          throw new Error("No card selected");
        }
        if (selectedCards.length !== 1) {
          throw new Error("incorrect number of cards selected");
        }

        const card = Card.fromName(selectedCards[0]);
        if (card.baseVP > 3) {
          throw new Error(
            "cannot use Queen to play a card worth more than 3 base VP"
          );
        }

        const cardExistInHand = player.cardsInHand.indexOf(card.name) !== -1;
        const cardExistInMeadow =
          gameState.meadowCards.indexOf(card.name) !== -1;

        if (cardExistInHand && cardExistInMeadow) {
          gameState.pendingGameInputs.push({
            inputType: GameInputType.SELECT_OPTION_GENERIC,
            prevInputType: gameInput.inputType,
            prevInput: gameInput,
            cardContext: CardName.QUEEN,
            label: ["Select where to play ", card.getGameTextPart(), " from"],
            options: ["Meadow", "Hand"],
            clientOptions: {
              selectedOption: null,
            },
          });
        } else if (cardExistInMeadow || cardExistInHand) {
          if (cardExistInMeadow) {
            gameState.removeCardFromMeadow(card.name);
            gameState.addGameLogFromCard(CardName.QUEEN, [
              player,
              " played ",
              card,
              " from the Meadow.",
            ]);
          } else {
            player.removeCardFromHand(card.name);
            gameState.addGameLogFromCard(CardName.QUEEN, [
              player,
              " played ",
              card,
              " from their hand.",
            ]);
          }
          card.addToCityAndPlay(gameState, gameInput);
        } else {
          throw new Error(
            "Cannot find the selected card in the Meadow or your hand."
          );
        }
      } else if (
        gameInput.inputType === GameInputType.SELECT_OPTION_GENERIC &&
        gameInput.cardContext === CardName.QUEEN &&
        gameInput.prevInput &&
        gameInput.prevInput.inputType === GameInputType.SELECT_CARDS
      ) {
        const selectedCards = gameInput.prevInput.clientOptions.selectedCards;
        if (!selectedCards) {
          throw new Error("No card selected");
        }
        if (selectedCards.length !== 1) {
          throw new Error("Incorrect number of cards selected");
        }
        const card = Card.fromName(selectedCards[0]);
        if (card.baseVP > 3) {
          throw new Error(
            "Cannot use Queen to play a card worth more than 3 base VP"
          );
        }
        if (gameInput.clientOptions.selectedOption === "Meadow") {
          gameState.removeCardFromMeadow(card.name);
          gameState.addGameLogFromCard(CardName.QUEEN, [
            player,
            " played ",
            card,
            " from the Meadow.",
          ]);
        } else if (gameInput.clientOptions.selectedOption === "Hand") {
          player.removeCardFromHand(card.name);
          gameState.addGameLogFromCard(CardName.QUEEN, [
            player,
            " played ",
            card,
            " from their hand.",
          ]);
        } else {
          throw new Error("Please choose one of the options");
        }
        card.addToCityAndPlay(gameState, gameInput);
      }
    },
  }),
  [CardName.RANGER]: new Card({
    name: CardName.RANGER,
    cardType: CardType.TRAVELER,
    baseCost: { [ResourceType.BERRY]: 2 },
    baseVP: 1,
    numInDeck: 2,
    isUnique: true,
    isConstruction: false,
    associatedCard: CardName.DUNGEON,
    cardDescription: toGameText([
      "Move 1 of your deployed workers to a new location.",
      { type: "HR" },
      "Unlocks second ",
      { type: "entity", entityType: "card", card: CardName.DUNGEON },
      ".",
    ]),
    playInner: (gameState: GameState, gameInput: GameInput) => {
      const player = gameState.getActivePlayer();
      if (gameInput.inputType === GameInputType.PLAY_CARD) {
        const recallableWorkers = player.getRecallableWorkers();
        if (recallableWorkers.length !== 0) {
          gameState.pendingGameInputs.push({
            inputType: GameInputType.SELECT_WORKER_PLACEMENT,
            label: "Select a deployed worker to move",
            prevInputType: gameInput.inputType,
            options: recallableWorkers,
            cardContext: CardName.RANGER,
            mustSelectOne: true,
            clientOptions: {
              selectedOption: null,
            },
          });
        }
      } else if (
        gameInput.inputType === GameInputType.SELECT_WORKER_PLACEMENT &&
        gameInput.cardContext === CardName.RANGER
      ) {
        const selectedOption = gameInput.clientOptions.selectedOption;
        if (!selectedOption) {
          throw new Error("Must specify clientOptions.selectedOption");
        }
        if (gameInput.prevInputType === GameInputType.PLAY_CARD) {
          player.recallWorker(gameState, selectedOption, {
            removeFromGameState: false,
          });
          gameState.pendingGameInputs.push({
            inputType: GameInputType.SELECT_WORKER_PLACEMENT,
            label: "Place your worker",
            prevInput: gameInput,
            prevInputType: gameInput.inputType,
            options: [
              ...gameState
                .getPlayableLocations()
                .map((location) => ({ location })),

              ...gameState.getClaimableEvents().map((event) => ({ event })),

              ...gameState
                .getVisitableDestinationCards()
                .map((playedCard) => ({ playedCard })),
            ],
            cardContext: CardName.RANGER,
            mustSelectOne: true,
            clientOptions: {
              selectedOption: null,
            },
          });
        } else {
          const recalledWorkerInfo =
            gameInput.prevInput &&
            gameInput.prevInput.inputType ===
              GameInputType.SELECT_WORKER_PLACEMENT &&
            gameInput.prevInput?.clientOptions?.selectedOption;
          if (!recalledWorkerInfo) {
            throw new Error("Invalid input");
          }
          player.recallWorker(gameState, recalledWorkerInfo, {
            removeFromPlacedWorkers: false,
          });
          gameState.addGameLogFromCard(CardName.RANGER, [
            player,
            " moved deployed worker on ",
            ...workerPlacementToGameText(recalledWorkerInfo),
            " to ",
            ...workerPlacementToGameText(selectedOption),
            ".",
          ]);

          if (selectedOption.event) {
            gameState.handleWorkerPlacementGameInput({
              inputType: GameInputType.CLAIM_EVENT,
              clientOptions: {
                event: selectedOption.event,
              },
            });
          } else if (selectedOption.location) {
            gameState.handleWorkerPlacementGameInput({
              inputType: GameInputType.PLACE_WORKER,
              clientOptions: {
                location: selectedOption.location,
              },
            });
          } else if (selectedOption.playedCard) {
            gameState.handleWorkerPlacementGameInput({
              inputType: GameInputType.VISIT_DESTINATION_CARD,
              clientOptions: {
                playedCard: selectedOption.playedCard,
              },
            });
          } else {
            assertUnreachable(
              selectedOption,
              `Unexpected selectedOption ${JSON.stringify(selectedOption)}`
            );
          }
        }
      } else {
        throw new Error(`Invalid input type: ${gameInput}`);
      }
    },
  }),
  [CardName.RESIN_REFINERY]: new Card({
    name: CardName.RESIN_REFINERY,
    cardType: CardType.PRODUCTION,
    baseCost: { [ResourceType.RESIN]: 1, [ResourceType.PEBBLE]: 1 },
    baseVP: 1,
    numInDeck: 3,
    isUnique: false,
    isConstruction: true,
    associatedCard: CardName.CHIP_SWEEP,
    resourcesToGain: {
      [ResourceType.RESIN]: 1,
    },
  }),
  [CardName.RUINS]: new Card({
    name: CardName.RUINS,
    cardType: CardType.TRAVELER,
    baseCost: {},
    baseVP: 0,
    numInDeck: 3,
    isUnique: false,
    isConstruction: true,
    associatedCard: CardName.PEDDLER,
    cardDescription: toGameText([
      "Discard a ",
      { type: "em", text: "Construction" },
      " from your city. Gain resources equal to that ",
      { type: "em", text: "Construction's" },
      " cost and draw 2 CARD.",
    ]),
    canPlayCheckInner: (gameState: GameState, gameInput: GameInput) => {
      // Need to be able to ruin an existing construction.
      const player = gameState.getActivePlayer();
      let hasConstruction = false;
      player.forEachPlayedCard(({ cardName }) => {
        if (!hasConstruction) {
          const card = Card.fromName(cardName);
          hasConstruction = card.isConstruction;
        }
      });
      if (!hasConstruction) {
        return `Require an existing construction to play ${CardName.RUINS}`;
      }
      return null;
    },
    playInner: (gameState: GameState, gameInput: GameInput) => {
      const player = gameState.getActivePlayer();
      if (gameInput.inputType === GameInputType.PLAY_CARD) {
        const cardOptions: PlayedCardInfo[] = [];
        player.forEachPlayedCard((playedCardInfo) => {
          const card = Card.fromName(playedCardInfo.cardName);
          if (
            gameInput.playedCardContext &&
            isEqual(gameInput.playedCardContext, playedCardInfo)
          ) {
            return;
          }
          if (card.isConstruction) {
            cardOptions.push(playedCardInfo);
          }
        });
        if (cardOptions.length !== 0) {
          gameState.pendingGameInputs.push({
            inputType: GameInputType.SELECT_PLAYED_CARDS,
            prevInputType: gameInput.inputType,
            label: "Select 1 Construction to discard from your city",
            playedCardContext: gameInput.playedCardContext,
            cardOptions,
            cardContext: CardName.RUINS,
            maxToSelect: 1,
            minToSelect: 1,
            clientOptions: {
              selectedCards: [],
            },
          });
        }
      } else if (
        gameInput.inputType === GameInputType.SELECT_PLAYED_CARDS &&
        gameInput.cardContext === CardName.RUINS
      ) {
        const selectedCards = gameInput.clientOptions.selectedCards;
        if (
          !selectedCards ||
          selectedCards.length === 0 ||
          !selectedCards[0].cardName ||
          !player.hasCardInCity(selectedCards[0].cardName)
        ) {
          throw new Error("Invalid input");
        }
        const targetCard = Card.fromName(selectedCards[0].cardName);
        if (!targetCard.isConstruction) {
          throw new Error("Cannot ruins non-construction");
        }
        player.removeCardFromCity(gameState, selectedCards[0]);
        player.gainResources(gameState, targetCard.baseCost);
        // This doesn't if we're reactiving a played RUINS
        if (!gameInput.playedCardContext) {
          player.addToCity(CardName.RUINS);
        }
        player.drawCards(gameState, 2);
        gameState.addGameLogFromCard(CardName.RUINS, [
          player,
          " ruined ",
          targetCard,
          " and drew 2 CARD.",
        ]);
      } else {
        throw new Error("Invalid input type");
      }
    },
  }),
  [CardName.SCHOOL]: new Card({
    name: CardName.SCHOOL,
    cardType: CardType.PROSPERITY,
    baseCost: { [ResourceType.TWIG]: 2, [ResourceType.RESIN]: 2 },
    baseVP: 2,
    numInDeck: 2,
    isUnique: true,
    isConstruction: true,
    associatedCard: CardName.TEACHER,
    cardDescription: toGameText([
      "VP for each ",
      { type: "em", text: "Common Critter" },
      " in your city.",
    ]),
    // 1 point per common critter
    pointsInner: getPointsPerRarityLabel({ isCritter: true, isUnique: false }),
  }),
  [CardName.SHEPHERD]: new Card({
    name: CardName.SHEPHERD,
    cardType: CardType.TRAVELER,
    baseCost: { [ResourceType.BERRY]: 3 },
    baseVP: 1,
    numInDeck: 2,
    isUnique: true,
    isConstruction: false,
    associatedCard: CardName.CHAPEL,
    cardDescription: toGameText([
      "Gain 3 BERRY, then gain 1 VP for each VP on your ",
      { type: "entity", entityType: "card", card: CardName.CHAPEL },
      ".",
      { type: "HR" },
      "If paying for card with resources, pay resources to an opponent.",
    ]),
    playInner: (gameState: GameState, gameInput: GameInput) => {
      const player = gameState.getActivePlayer();

      if (gameInput.inputType === GameInputType.PLAY_CARD) {
        if (
          sumResources(gameInput.clientOptions.paymentOptions.resources) > 0
        ) {
          gameState.pendingGameInputs.push({
            inputType: GameInputType.SELECT_PLAYER,
            label: [
              "Select Player to pay ",
              ...resourceMapToGameText(
                gameInput.clientOptions.paymentOptions.resources
              ),
              " to",
            ],
            prevInputType: gameInput.inputType,
            // Leave out the playedCardContext here otherwise tests get really
            // complicated without much gain.
            prevInput: omit(gameInput, ["playedCardContext"]),
            playerOptions: gameState.players
              .filter((p) => p.playerId !== player.playerId)
              .map((p) => p.playerId),
            mustSelectOne: true,
            cardContext: CardName.SHEPHERD,
            clientOptions: {
              selectedPlayer: null,
            },
          });
        } else {
          player.gainResources(gameState, { [ResourceType.BERRY]: 3 });
          const chapelInfo = player.getPlayedCardInfos(CardName.CHAPEL);
          if (chapelInfo.length > 0) {
            const chapel = chapelInfo[0].resources;
            if (!chapel) {
              throw new Error("invalid chapel card info");
            }

            const numVP = chapel[ResourceType.VP] || 0;
            player.gainResources(gameState, { [ResourceType.VP]: numVP });
            gameState.addGameLogFromCard(CardName.SHEPHERD, [
              player,
              ` gained 3 BERRY and ${numVP} VP.`,
            ]);
          } else {
            gameState.addGameLogFromCard(CardName.SHEPHERD, [
              player,
              ` gained 3 BERRY.`,
            ]);
          }
        }
      } else if (
        gameInput.inputType === GameInputType.SELECT_PLAYER &&
        gameInput.prevInputType === GameInputType.PLAY_CARD &&
        gameInput.cardContext === CardName.SHEPHERD &&
        !!gameInput.prevInput &&
        gameInput.prevInput.inputType === GameInputType.PLAY_CARD
      ) {
        const selectedPlayer = gameInput.clientOptions.selectedPlayer;
        if (!selectedPlayer) {
          throw new Error("Must select a player");
        }
        const resourcesToGive =
          gameInput.prevInput.clientOptions.paymentOptions.resources;
        const targetPlayer = gameState.getPlayer(selectedPlayer);
        if (targetPlayer.playerId === player.playerId) {
          throw new Error("Cannot select yourself");
        }
        targetPlayer.gainResources(gameState, resourcesToGive);
        gameState.addGameLogFromCard(CardName.SHEPHERD, [
          player,
          " gave ",
          targetPlayer,
          " ",
          ...resourceMapToGameText(resourcesToGive),
          ".",
        ]);
      } else if (gameInput.inputType === GameInputType.VISIT_DESTINATION_CARD) {
        // give the player their berries + VP, don't ask them to select a player

        player.gainResources(gameState, { [ResourceType.BERRY]: 3 });
        const chapelInfo = player.getPlayedCardInfos(CardName.CHAPEL);

        if (chapelInfo.length > 0) {
          const chapel = chapelInfo[0].resources;
          if (!chapel) {
            throw new Error("invalid chapel card info");
          }

          const numVP = chapel[ResourceType.VP] || 0;
          player.gainResources(gameState, { [ResourceType.VP]: numVP });
          gameState.addGameLogFromCard(CardName.SHEPHERD, [
            player,
            ` gained 3 BERRY and ${numVP} VP.`,
          ]);
        } else {
          gameState.addGameLogFromCard(CardName.SHEPHERD, [
            player,
            ` gained 3 BERRY.`,
          ]);
        }
      } else {
        throw new Error(
          "Unexpected input type ${gameInput.inputType} with previous input type ${gameInput.prevInputType}"
        );
      }
    },
  }),
  [CardName.SHOPKEEPER]: new Card({
    name: CardName.SHOPKEEPER,
    cardType: CardType.GOVERNANCE,
    baseCost: { [ResourceType.BERRY]: 2 },
    baseVP: 1,
    numInDeck: 3,
    isUnique: true,
    isConstruction: false,
    associatedCard: CardName.GENERAL_STORE,
    cardDescription: toGameText([
      "Gain 1 BERRY after you play a ",
      { type: "em", text: "Critter" },
      ".",
    ]),
    playInner: (gameState: GameState, gameInput: GameInput) => {
      const player = gameState.getActivePlayer();
      if (
        gameInput.inputType === GameInputType.PLAY_CARD &&
        gameInput.clientOptions.card !== CardName.SHOPKEEPER &&
        gameInput.clientOptions.card &&
        Card.fromName(gameInput.clientOptions.card).isCritter
      ) {
        player.gainResources(gameState, {
          [ResourceType.BERRY]: 1,
        });
        gameState.addGameLogFromCard(CardName.SHOPKEEPER, [
          player,
          " gained 1 BERRY for playing a Critter.",
        ]);
      }
    },
  }),
  [CardName.STOREHOUSE]: new Card({
    name: CardName.STOREHOUSE,
    cardType: CardType.PRODUCTION,
    baseCost: {
      [ResourceType.TWIG]: 1,
      [ResourceType.RESIN]: 1,
      [ResourceType.PEBBLE]: 1,
    },
    baseVP: 2,
    numInDeck: 3,
    isUnique: false,
    isConstruction: true,
    associatedCard: CardName.WOODCARVER,
    resourcesToGain: {},
    cardDescription: toGameText([
      "Place either 3 TWIG, 2 RESIN, 1 PEBBLE or 2 BERRY on this ",
      { type: "entity", entityType: "card", card: CardName.STOREHOUSE },
      " from the Supply.",
      { type: "HR" },
      "Place worker: Take all resources on this card.",
    ]),
    maxWorkerSpots: 1,
    numWorkersForPlayerInner: () => 1,
    playedCardInfoDefault: {
      workers: [],
      resources: {
        [ResourceType.TWIG]: 0,
        [ResourceType.RESIN]: 0,
        [ResourceType.PEBBLE]: 0,
        [ResourceType.BERRY]: 0,
      },
    },
    productionInner: (
      gameState: GameState,
      gameInput: GameInput,
      cardOwner: Player,
      playedCard: PlayedCardInfo
    ) => {
      gameState.pendingGameInputs.push({
        inputType: GameInputType.SELECT_OPTION_GENERIC,
        prevInputType: gameInput.inputType,
        cardContext: CardName.STOREHOUSE,
        playedCardContext: playedCard,
        label: "Choose resource(s) to add",
        options: ["3 TWIG", "2 RESIN", "1 PEBBLE", "2 BERRY"],
        clientOptions: {
          selectedOption: null,
        },
      });
    },
    playInner: (gameState: GameState, gameInput: GameInput) => {
      const player = gameState.getActivePlayer();
      if (
        gameInput.inputType === GameInputType.SELECT_OPTION_GENERIC &&
        gameInput.cardContext === CardName.STOREHOUSE
      ) {
        const playedCard = gameInput.playedCardContext;
        if (!playedCard) {
          throw new Error("Missing played card context.");
        }
        const origPlayedCard = player.findPlayedCard(playedCard);
        if (!origPlayedCard) {
          throw new Error("Cannot find played card");
        }
        const selectedOption = gameInput.clientOptions.selectedOption;
        const newPlayedCard = cloneDeep(origPlayedCard);
        if (selectedOption === "3 TWIG") {
          newPlayedCard.resources![ResourceType.TWIG]! += 3;
          gameState.addGameLogFromCard(CardName.STOREHOUSE, [
            player,
            " added 3 TWIG.",
          ]);
        } else if (selectedOption === "2 RESIN") {
          newPlayedCard.resources![ResourceType.RESIN]! += 2;
          gameState.addGameLogFromCard(CardName.STOREHOUSE, [
            player,
            " added 2 RESIN.",
          ]);
        } else if (selectedOption === "1 PEBBLE") {
          newPlayedCard.resources![ResourceType.PEBBLE]! += 1;
          gameState.addGameLogFromCard(CardName.STOREHOUSE, [
            player,
            " added 1 PEBBLE.",
          ]);
        } else if (selectedOption === "2 BERRY") {
          newPlayedCard.resources![ResourceType.BERRY]! += 2;
          gameState.addGameLogFromCard(CardName.STOREHOUSE, [
            player,
            " added 2 BERRY.",
          ]);
        } else {
          throw new Error("Must select an option!");
        }
        player.updatePlayedCard(gameState, origPlayedCard, newPlayedCard);
      } else if (gameInput.inputType === GameInputType.VISIT_DESTINATION_CARD) {
        const playedCard = gameInput.clientOptions.playedCard;
        if (!playedCard) {
          throw new Error("Invalid input");
        }
        const origPlayedCard = player.findPlayedCard(playedCard);
        if (!origPlayedCard) {
          throw new Error("Cannot find played card");
        }
        gameState.addGameLogFromCard(CardName.STOREHOUSE, [
          player,
          " gained ",
          ...resourceMapToGameText(origPlayedCard.resources!),
          ".",
        ]);
        player.gainResources(gameState, origPlayedCard.resources!);

        player.updatePlayedCard(gameState, origPlayedCard, {
          ...cloneDeep(origPlayedCard),
          resources: {
            [ResourceType.TWIG]: 0,
            [ResourceType.RESIN]: 0,
            [ResourceType.PEBBLE]: 0,
            [ResourceType.BERRY]: 0,
          },
        });
      }
    },
  }),
  [CardName.TEACHER]: new Card({
    name: CardName.TEACHER,
    cardType: CardType.PRODUCTION,
    baseCost: { [ResourceType.BERRY]: 2 },
    baseVP: 2,
    numInDeck: 3,
    isUnique: false,
    isConstruction: false,
    associatedCard: CardName.SCHOOL,
    resourcesToGain: {},
    cardDescription: toGameText(
      "Draw 2 CARD, keep 1, and give the other to an opponent."
    ),
    // draw 2 cards + give 1 to an opponent
    productionInner: (gameState: GameState, gameInput: GameInput) => {
      const cardOptions = [gameState.drawCard(), gameState.drawCard()];
      gameState.pendingGameInputs.push({
        inputType: GameInputType.SELECT_CARDS,
        label: "Choose one CARD to keep",
        prevInputType: gameInput.inputType,
        cardOptions: cardOptions,
        maxToSelect: 1,
        minToSelect: 1,
        cardContext: CardName.TEACHER,
        clientOptions: {
          selectedCards: [],
        },
      });
    },
    playInner: (gameState: GameState, gameInput: GameInput) => {
      const player = gameState.getActivePlayer();
      if (
        gameInput.inputType === GameInputType.SELECT_CARDS &&
        gameInput.cardContext === CardName.TEACHER
      ) {
        if (!gameInput.clientOptions.selectedCards) {
          throw new Error("Invalid selected cards");
        }
        if (gameInput.clientOptions.selectedCards.length !== 1) {
          throw new Error("Incorrect number of cards selected");
        }
        gameState.pendingGameInputs.push({
          inputType: GameInputType.SELECT_PLAYER,
          label: "Select player to give the other CARD",
          prevInputType: gameInput.inputType,
          prevInput: gameInput,
          playerOptions: gameState.players
            .filter((p) => p.playerId !== player.playerId)
            .map((p) => p.playerId),
          mustSelectOne: true,
          cardContext: CardName.TEACHER,
          clientOptions: {
            selectedPlayer: null,
          },
        });
      } else if (
        gameInput.inputType === GameInputType.SELECT_PLAYER &&
        gameInput.cardContext === CardName.TEACHER
      ) {
        if (
          !gameInput.prevInput ||
          gameInput.prevInput.inputType !== GameInputType.SELECT_CARDS
        ) {
          throw new Error("Invalid input");
        }
        const selectedPlayerId = gameInput.clientOptions.selectedPlayer;
        if (!selectedPlayerId) {
          throw new Error("Must select a player");
        }
        const selectedPlayer = gameState.getPlayer(selectedPlayerId);
        if (!selectedPlayer || selectedPlayer.playerId === player.playerId) {
          throw new Error("Must select a different player");
        }

        // based on wording of the Teacher card, the selected card is the card
        // that the active player keeps
        const cardToKeep = gameInput.prevInput.clientOptions.selectedCards[0];
        player.addCardToHand(gameState, cardToKeep);

        const cardOptions = gameInput.prevInput.cardOptions;
        const cardToGive =
          cardOptions[0] === cardToKeep ? cardOptions[1] : cardOptions[0];
        selectedPlayer.addCardToHand(gameState, cardToGive);

        gameState.addGameLogFromCard(CardName.TEACHER, [
          player,
          " drew 2 CARD and gave 1 to ",
          selectedPlayer,
          ".",
        ]);
      }
    },
  }),
  [CardName.THEATRE]: new Card({
    name: CardName.THEATRE,
    cardType: CardType.PROSPERITY,
    baseCost: {
      [ResourceType.TWIG]: 3,
      [ResourceType.RESIN]: 1,
      [ResourceType.PEBBLE]: 1,
    },
    baseVP: 3,
    numInDeck: 2,
    isUnique: true,
    isConstruction: true,
    associatedCard: CardName.BARD,
    cardDescription: toGameText([
      "VP for each ",
      { type: "em", text: "Unique Critter" },
      " in your city.",
    ]),
    // 1 point per unique critter
    pointsInner: getPointsPerRarityLabel({ isCritter: true, isUnique: true }),
  }),
  [CardName.TWIG_BARGE]: new Card({
    name: CardName.TWIG_BARGE,
    cardType: CardType.PRODUCTION,
    baseCost: { [ResourceType.TWIG]: 1, [ResourceType.PEBBLE]: 1 },
    baseVP: 1,
    numInDeck: 3,
    isUnique: false,
    isConstruction: true,
    associatedCard: CardName.BARGE_TOAD,
    resourcesToGain: {
      [ResourceType.TWIG]: 2,
    },
  }),
  [CardName.UNDERTAKER]: new Card({
    name: CardName.UNDERTAKER,
    cardType: CardType.TRAVELER,
    baseCost: { [ResourceType.BERRY]: 2 },
    baseVP: 1,
    numInDeck: 2,
    isUnique: true,
    isConstruction: false,
    associatedCard: CardName.CEMETARY,
    cardDescription: toGameText([
      "Discard 3 CARD from the Meadow, replenish, then draw 1 CARD from the Meadow.",
      { type: "HR" },
      "Unlocks second Cemetary.",
    ]),
    // Discard 3 meadow, replace, draw 1 meadow
    playInner: (gameState: GameState, gameInput: GameInput) => {
      const player = gameState.getActivePlayer();
      if (gameInput.inputType === GameInputType.PLAY_CARD) {
        gameState.pendingGameInputs.push({
          inputType: GameInputType.SELECT_CARDS,
          prevInputType: gameInput.inputType,
          label: "Discard 3 CARD from the Meadow",
          cardOptions: gameState.meadowCards,
          maxToSelect: 3,
          minToSelect: 3,
          cardContext: CardName.UNDERTAKER,
          clientOptions: {
            selectedCards: [],
          },
        });
      } else if (
        gameInput.inputType === GameInputType.SELECT_CARDS &&
        gameInput.prevInputType === GameInputType.PLAY_CARD &&
        gameInput.cardContext === CardName.UNDERTAKER
      ) {
        // Discard the cards from the meadow + replenish
        const selectedCards = gameInput.clientOptions.selectedCards;
        if (selectedCards.length !== 3) {
          throw new Error(
            "Must choose exactly 3 cards to remove from the Meadow."
          );
        }

        gameState.addGameLogFromCard(CardName.UNDERTAKER, [
          player,
          " discarded ",
          ...cardListToGameText(selectedCards),
          " from the Meadow.",
        ]);

        selectedCards.forEach((cardName) => {
          gameState.removeCardFromMeadow(cardName);
          gameState.discardPile.addToStack(cardName);
        });

        gameState.replenishMeadow();

        gameState.pendingGameInputs.push({
          inputType: GameInputType.SELECT_CARDS,
          prevInputType: gameInput.inputType,
          label: "Select 1 CARD from the Meadow to keep",
          cardOptions: gameState.meadowCards,
          maxToSelect: 1,
          minToSelect: 1,
          cardContext: CardName.UNDERTAKER,
          clientOptions: {
            selectedCards: [],
          },
        });
      } else if (
        gameInput.inputType === GameInputType.SELECT_CARDS &&
        gameInput.prevInputType === GameInputType.SELECT_CARDS &&
        gameInput.cardContext === CardName.UNDERTAKER
      ) {
        // add this card to player's hand + replenish meadow
        const selectedCards = gameInput.clientOptions.selectedCards;
        if (selectedCards.length !== 1) {
          throw new Error("May only choose 1 card from the Meadow");
        }

        const card = selectedCards[0];
        gameState.removeCardFromMeadow(card);
        gameState.replenishMeadow();
        player.addCardToHand(gameState, card);

        gameState.addGameLogFromCard(CardName.UNDERTAKER, [
          player,
          " selected ",
          ...cardListToGameText([card]),
          " from the Meadow.",
        ]);
      } else {
        throw new Error(
          "Unexpected input type ${gameInput.inputType} with previous input type ${gameInput.prevInputType}"
        );
      }
    },
  }),
  [CardName.UNIVERSITY]: new Card({
    name: CardName.UNIVERSITY,
    cardType: CardType.DESTINATION,
    baseCost: { [ResourceType.RESIN]: 1, [ResourceType.PEBBLE]: 2 },
    baseVP: 3,
    numInDeck: 2,
    isUnique: true,
    isConstruction: true,
    associatedCard: CardName.DOCTOR,
    cardDescription: toGameText([
      "Discard a ",
      { type: "em", text: "Critter" },
      " or ",
      { type: "em", text: "Construction" },
      " from your city. Gain resources equal to that card's cost, ",
      "then gain 1 ANY and gain 1 VP.",
    ]),
    canPlayCheckInner: (gameState: GameState, gameInput: GameInput) => {
      const player = gameState.getActivePlayer();
      if (gameInput.inputType === GameInputType.VISIT_DESTINATION_CARD) {
        if (player.getNumCardsInCity() === 1) {
          return `No cards to discard from your city`;
        }
      }
      return null;
    },
    playInner: (gameState: GameState, gameInput: GameInput) => {
      const player = gameState.getActivePlayer();
      const gainAnyHelper = new GainAnyResource({
        cardContext: CardName.UNIVERSITY,
        skipGameLog: true,
      });

      if (gameInput.inputType === GameInputType.VISIT_DESTINATION_CARD) {
        // choose a card to destroy
        gameState.pendingGameInputs.push({
          inputType: GameInputType.SELECT_PLAYED_CARDS,
          label: "Select 1 CARD to discard from your city",
          prevInputType: gameInput.inputType,
          cardOptions: player
            .getAllPlayedCards()
            .filter(({ cardName }) => cardName !== CardName.UNIVERSITY),
          maxToSelect: 1,
          minToSelect: 1,
          cardContext: CardName.UNIVERSITY,
          clientOptions: {
            selectedCards: [],
          },
        });
      } else if (
        gameInput.inputType === GameInputType.SELECT_PLAYED_CARDS &&
        gameInput.cardContext === CardName.UNIVERSITY
      ) {
        // check that they only chose 1 card
        if (gameInput.clientOptions.selectedCards.length !== 1) {
          throw new Error("may only choose one card to remove from city");
        }
        gameState.pendingGameInputs.push(
          gainAnyHelper.getGameInput({
            prevInputType: gameInput.inputType,
            prevInput: gameInput,
          })
        );
      } else if (
        gainAnyHelper.matchesGameInput(gameInput) &&
        gameInput.prevInputType === GameInputType.SELECT_PLAYED_CARDS &&
        !!gameInput.prevInput &&
        gameInput.prevInput.inputType === GameInputType.SELECT_PLAYED_CARDS
      ) {
        // remove card from city + put in discard pile
        const prevInput = gameInput.prevInput;
        const cardToRemove = prevInput.clientOptions.selectedCards[0];
        player.removeCardFromCity(gameState, cardToRemove, true);

        // give player resources from base cost + the resource they chose
        const removedCard = Card.fromName(cardToRemove.cardName);
        player.gainResources(gameState, removedCard.baseCost);
        player.gainResources(gameState, { [ResourceType.VP]: 1 });

        gainAnyHelper.play(gameState, gameInput);
        gameState.addGameLogFromCard(CardName.UNIVERSITY, [
          player,
          " discarded ",
          removedCard,
          ` from their city and gained ${gameInput.clientOptions.selectedOption} and 1 VP.`,
        ]);
      }
    },
  }),
  [CardName.WANDERER]: new Card({
    name: CardName.WANDERER,
    cardType: CardType.TRAVELER,
    baseCost: { [ResourceType.BERRY]: 2 },
    baseVP: 1,
    numInDeck: 3,
    isUnique: false,
    isConstruction: false,
    associatedCard: CardName.LOOKOUT,
    cardDescription: toGameText([
      "Draw 3 CARD.",
      { type: "HR" },
      "Does not take up a space in your city.",
    ]),
    resourcesToGain: {
      CARD: 3,
    },
  }),
  [CardName.WIFE]: new Card({
    name: CardName.WIFE,
    cardType: CardType.PROSPERITY,
    baseCost: { [ResourceType.BERRY]: 2 },
    baseVP: 2,
    numInDeck: 4,
    isUnique: false,
    isConstruction: false,
    associatedCard: CardName.FARM,
    cardDescription: toGameText([
      "3 VP if paired with a ",
      { type: "entity", entityType: "card", card: CardName.HUSBAND },
    ]),
    pointsInner: (gameState: GameState, playerId: string) => {
      // NOTE: this is implemented in player!
      return 0;
    },
  }),
  [CardName.WOODCARVER]: new Card({
    name: CardName.WOODCARVER,
    cardType: CardType.PRODUCTION,
    baseCost: { [ResourceType.BERRY]: 2 },
    baseVP: 2,
    numInDeck: 3,
    isUnique: false,
    isConstruction: false,
    associatedCard: CardName.STOREHOUSE,
    resourcesToGain: {},
    cardDescription: toGameText("You may pay up to 3 TWIG to gain 1 VP each"),
    productionInner: activateCardSpendResourceToGetVPFactory({
      card: CardName.WOODCARVER,
      resourceType: ResourceType.TWIG,
      maxToSpend: 3,
    }),
    playInner: playSpendResourceToGetVPFactory({
      card: CardName.WOODCARVER,
      resourceType: ResourceType.TWIG,
      maxToSpend: 3,
    }),
  }),

  /**
   * WIP: Pearlbrook Cards
   */
  [CardName.BRIDGE]: new Card({
    expansion: ExpansionType.PEARLBROOK,
    name: CardName.BRIDGE,
    associatedCard: CardName.MESSENGER,
    cardType: CardType.GOVERNANCE,
    cardDescription: toGameText([
      "Increase your hand size by 1 for every PEARL you have.",
      { type: "BR" },
      "Also draw 2 CARD every time you gain a PEARL.",
    ]),
    isConstruction: true,
    isUnique: true,
    baseVP: 1,
    numInDeck: 2,
    baseCost: {
      [ResourceType.TWIG]: 2,
      [ResourceType.PEBBLE]: 1,
    },
    playInner: (gameState: GameState, gameInput: GameInput) => {
      const player = gameState.getActivePlayer();
      if (gameInput.inputType === GameInputType.PLAY_CARD) {
        gameState.addGameLogFromCard(CardName.BRIDGE, [
          player,
          "'s hand size is now ${player.maxHandSize}.",
        ]);
      }
    },
  }),
  [CardName.HARBOR]: new Card({
    expansion: ExpansionType.PEARLBROOK,
    name: CardName.HARBOR,
    associatedCard: CardName.SHIPWRIGHT,
    cardType: CardType.PRODUCTION,
    cardDescription: toGameText("If you have at least 2 PEARL, gain 2 ANY."),
    isUnique: true,
    isConstruction: true,
    baseVP: 3,
    numInDeck: 2,
    resourcesToGain: {},
    baseCost: {
      [ResourceType.TWIG]: 3,
      [ResourceType.RESIN]: 1,
      [ResourceType.PEBBLE]: 1,
    },
    playInner: () => {
      throw new Error("Not Implemented");
    },
  }),
  [CardName.MESSENGER]: new Card({
    expansion: ExpansionType.PEARLBROOK,
    name: CardName.MESSENGER,
    associatedCard: CardName.BRIDGE,
    cardType: CardType.TRAVELER,
    cardDescription: toGameText([
      "Draw 1 CARD and gain 1 VP",
      { type: "HR" },
      "Must share a space with a Construction.",
      { type: "BR" },
      "When visiting a River Destination, this Messenger is considered the same color as the shared Construction.",
    ]),
    baseVP: 0,
    numInDeck: 3,
    isConstruction: false,
    isUnique: false,
    baseCost: { [ResourceType.BERRY]: 2 },
    canPlayCheckInner: () => {
      throw new Error("Not Implemented");
    },
    playInner: () => {
      throw new Error("Not Implemented");
    },
  }),
  [CardName.SHIPWRIGHT]: new Card({
    expansion: ExpansionType.PEARLBROOK,
    name: CardName.SHIPWRIGHT,
    associatedCard: CardName.HARBOR,
    cardType: CardType.PROSPERITY,
    cardDescription: toGameText([
      "Worth 1 VP for each Pearlbrook card in your city.",
      { type: "BR" },
      "Do not count ",
      { type: "em", text: "Adornments" },
      ".",
    ]),
    baseVP: 2,
    numInDeck: 2,
    isUnique: true,
    isConstruction: false,
    baseCost: {
      [ResourceType.BERRY]: 4,
    },
    pointsInner: () => {
      throw new Error("Not Implemented");
    },
    playInner: () => {
      throw new Error("Not Implemented");
    },
  }),
  [CardName.PIRATE]: new Card({
    expansion: ExpansionType.PEARLBROOK,
    name: CardName.PIRATE,
    associatedCard: CardName.PIRATE_SHIP,
    cardType: CardType.TRAVELER,
    cardDescription: toGameText([
      "Discard up to 4 CARD to draw and reveal an equal amount of CARD.",
      { type: "BR" },
      "If total point base value of drawn CARD is at least 7, gain 1 PEARL.",
      { type: "HR" },
      "Does not take up a space in your city.",
    ]),
    baseVP: 1,
    numInDeck: 3,
    isConstruction: false,
    isUnique: false,
    baseCost: {
      [ResourceType.BERRY]: 3,
    },
    playInner: () => {
      throw new Error("Not Implemented");
    },
  }),
  [CardName.PIRATE_SHIP]: new Card({
    expansion: ExpansionType.PEARLBROOK,
    name: CardName.PIRATE_SHIP,
    associatedCard: CardName.PIRATE,
    cardType: CardType.DESTINATION,
    cardDescription: toGameText([
      "Move this ",
      { type: "entity", entityType: "card", card: CardName.PIRATE_SHIP },
      " to an empty space in an opponent's city. ",
      "Then gain 1 ANY and 1 VP per PEARL that opponent has, up to a maximum of 3.",
    ]),
    isUnique: false,
    isConstruction: true,
    baseVP: 0,
    numInDeck: 3,
    baseCost: {},
    playInner: () => {
      throw new Error("Not Implemented");
    },
  }),
  [CardName.FERRY]: new Card({
    expansion: ExpansionType.PEARLBROOK,
    name: CardName.FERRY,
    associatedCard: CardName.FERRY_FERRET,
    cardType: CardType.DESTINATION,
    cardDescription: toGameText([
      "Copy any revealed ",
      { type: "em", text: "River Destination" },
      ".",
      { type: "HR" },
      "Other players may visit this card.",
    ]),
    isConstruction: true,
    isUnique: true,
    baseVP: 2,
    numInDeck: 3,
    baseCost: {
      [ResourceType.TWIG]: 2,
      [ResourceType.RESIN]: 2,
    },
    playInner: () => {
      throw new Error("Not Implemented");
    },
  }),
  [CardName.FERRY_FERRET]: new Card({
    expansion: ExpansionType.PEARLBROOK,
    name: CardName.FERRY_FERRET,
    associatedCard: CardName.FERRY,
    cardType: CardType.PRODUCTION,
    cardDescription: toGameText("If you have at least 2 PEARL, gain 2 VP"),
    isConstruction: false,
    isUnique: true,
    baseVP: 1,
    numInDeck: 2,
    resourcesToGain: {},
    baseCost: {
      [ResourceType.BERRY]: 3,
    },
    productionInner: () => {
      throw new Error("Not Implemented");
    },
    playInner: () => {
      throw new Error("Not Implemented");
    },
  }),
};

function getPointsPerRarityLabel({
  isCritter,
  isUnique,
}: {
  isCritter: boolean;
  isUnique: boolean;
}): GameStateCountPointsFn {
  return (gameState: GameState, playerId: string) => {
    const player = gameState.getPlayer(playerId);
    let numCardsToCount = 0;
    player.forEachPlayedCard(({ cardName }) => {
      const card = Card.fromName(cardName as CardName);
      if (card.isCritter === isCritter && card.isUnique === isUnique) {
        numCardsToCount++;
      }
    });
    return numCardsToCount;
  };
}

function playSpendResourceToGetVPFactory({
  card,
  resourceType,
  maxToSpend,
}: {
  card: CardName;
  resourceType: ResourceType.BERRY | ResourceType.TWIG;
  maxToSpend: number;
}): GameStatePlayFn {
  return (gameState: GameState, gameInput: GameInput) => {
    const player = gameState.getActivePlayer();
    if (gameInput.inputType === GameInputType.SELECT_RESOURCES) {
      const numToSpend = gameInput.clientOptions.resources[resourceType] || 0;
      if (numToSpend > maxToSpend) {
        throw new Error(
          `Too many resources, max: ${maxToSpend}, got: ${numToSpend}`
        );
      }
      if (numToSpend === 0) {
        // Only log if its not an auto advanced input.
        if (!gameInput.isAutoAdvancedInput) {
          gameState.addGameLogFromCard(card, [
            player,
            ` decline to spend any ${resourceType}.`,
          ]);
        }
      } else {
        gameState.addGameLogFromCard(card, [
          player,
          ` spent ${numToSpend} ${resourceType} to gain ${numToSpend} VP.`,
        ]);
      }
      player.spendResources({ [resourceType]: numToSpend });
      player.gainResources(gameState, { [ResourceType.VP]: numToSpend });
    }
  };
}

function activateCardSpendResourceToGetVPFactory({
  card,
  resourceType,
  maxToSpend,
}: {
  card: CardName;
  resourceType: ResourceType.BERRY | ResourceType.TWIG;
  maxToSpend: number;
}): GameStatePlayFn {
  return (gameState: GameState, gameInput: GameInput) => {
    gameState.pendingGameInputs.push({
      inputType: GameInputType.SELECT_RESOURCES,
      toSpend: true,
      prevInputType: gameInput.inputType,
      label: `Pay up to ${maxToSpend} ${resourceType} to gain 1 VP each`,
      cardContext: card,
      maxResources: maxToSpend,
      minResources: 0,
      specificResource: resourceType,
      clientOptions: {
        resources: {},
      },
    });
  };
}

export function onlyRelevantProductionCards(
  gameState: GameState,
  playedCards: PlayedCardInfo[]
): PlayedCardInfo[] {
  const player = gameState.getActivePlayer();
  return playedCards.filter(({ cardName, cardOwnerId }) => {
    const cardOwner = gameState.getPlayer(cardOwnerId);
    if (
      cardName === CardName.HUSBAND &&
      !(
        cardOwner.hasCardInCity(CardName.WIFE) &&
        cardOwner.hasCardInCity(CardName.FARM)
      )
    ) {
      return false;
    }
    if (
      cardName === CardName.CHIP_SWEEP &&
      // Activating CHIP_SWEEP is useless if you only have it.
      // TODO: What if you only have CHIP_SWEEP & MINER_MOLE
      cardOwner
        .getAllPlayedCardsByType(CardType.PRODUCTION)
        .filter(({ cardName }) => cardName !== CardName.CHIP_SWEEP).length === 0
    ) {
      return false;
    }
    if (cardName === CardName.MINER_MOLE) {
      let foundCardToCopy = false;
      gameState.players.forEach((p) => {
        if (!foundCardToCopy && p.playerId !== cardOwnerId) {
          foundCardToCopy =
            p
              .getAllPlayedCardsByType(CardType.PRODUCTION)
              .filter(
                ({ cardName }) =>
                  cardName !== CardName.CHIP_SWEEP &&
                  cardName !== CardName.MINER_MOLE
              ).length !== 0;
        }
      });
      if (!foundCardToCopy) {
        return false;
      }
    }
    if (cardName === CardName.STOREHOUSE && cardOwnerId !== player.playerId) {
      return false;
    }
    return true;
  });
}<|MERGE_RESOLUTION|>--- conflicted
+++ resolved
@@ -526,13 +526,8 @@
       cardOwner: Player
     ) => {
       const player = gameState.getActivePlayer();
-<<<<<<< HEAD
       const playedFarms = cardOwner.getPlayedCardInfos(CardName.FARM);
-      player.gainResources({
-=======
-      const playedFarms = player.getPlayedCardInfos(CardName.FARM);
       player.gainResources(gameState, {
->>>>>>> 4f64a947
         [ResourceType.TWIG]: 2 * playedFarms.length,
       });
       gameState.addGameLogFromCard(CardName.BARGE_TOAD, [
